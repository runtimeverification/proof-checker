all: check test-unit test-system test-zk
.PHONY: all
.SECONDARY:
FORCE:

clean-proofs:
	rm -rf .build/proofs

update-snapshots:
	cp -rT .build/proofs proofs

.PHONY: clean-proofs update-snapshots

# Syntax and formatting checks
# ============================

check: check-cargo check-python
check-cargo:
	cargo fmt --check
check-python:
	make -C generation check

.PHONY: check check-cargo check-python

format: format-cargo format-python
format-cargo:
	cargo fmt
format-python:
	make -C generation format

.PHONY: format format-cargo format-python


# Unit testing
# ============

test-unit: test-unit-python test-unit-cargo
test-unit-cargo:
	cargo test
test-unit-python:
	make -C generation test-unit

.PHONY: test-unit test-unit-cargo test-unit-python


# System testing
# ==============

test-system: test-proof-gen test-proof-translate test-proof-verify
.PHONY: test-system test-proof-gen test-proof-verify test-zk

PROOFS=$(wildcard proofs/*.ml-proof)
TRANSLATED_PROOFS=$(wildcard translated-proofs/*.ml-proof)


# Proof generation
# ----------------

.build/proofs/%.ml-proof: FORCE
	@mkdir -p $(dir $@)
	poetry -C generation run python -m "proof_generation.proofs.$*" binary proof $@

.build/proofs/%.ml-claim: FORCE
	@mkdir -p $(dir $@)
	poetry -C generation run python -m "proof_generation.proofs.$*" binary claim $@

.build/proofs/%.ml-gamma: FORCE
	@mkdir -p $(dir $@)
	poetry -C generation run python -m "proof_generation.proofs.$*" binary gamma $@

.build/proofs/%.pretty-proof: FORCE
	@mkdir -p $(dir $@)
	poetry -C generation run python -m "proof_generation.proofs.$*" pretty proof $@

.build/proofs/%.pretty-claim: FORCE
	@mkdir -p $(dir $@)
	poetry -C generation run python -m "proof_generation.proofs.$*" pretty claim $@

.build/proofs/%.pretty-gamma: FORCE
	@mkdir -p $(dir $@)
	poetry -C generation run python -m "proof_generation.proofs.$*" pretty gamma $@

PROOF_GEN_TARGETS=$(addsuffix .gen,${PROOFS})
BIN_DIFF=./bin/proof-diff
DIFF=colordiff -U3
proofs/%.ml-proof.gen: .build/proofs/%.ml-proof .build/proofs/%.ml-claim .build/proofs/%.ml-gamma .build/proofs/%.pretty-proof .build/proofs/%.pretty-claim .build/proofs/%.pretty-gamma
	${DIFF} --label expected "proofs/$*.pretty-claim" --label actual ".build/proofs/$*.pretty-claim"
	${DIFF} --label expected "proofs/$*.pretty-proof" --label actual ".build/proofs/$*.pretty-proof"
	${DIFF} --label expected "proofs/$*.pretty-gamma" --label actual ".build/proofs/$*.pretty-gamma"
	${BIN_DIFF} "proofs/$*.ml-claim" ".build/proofs/$*.ml-claim"
	${BIN_DIFF} "proofs/$*.ml-proof" ".build/proofs/$*.ml-proof"
	${BIN_DIFF} "proofs/$*.ml-gamma" ".build/proofs/$*.ml-gamma"

test-proof-gen: ${PROOF_GEN_TARGETS}


# Proof checking
# ----------------

PROOF_VERIFY_SNAPSHOT_TARGETS=$(addsuffix .verify,${PROOFS})
proofs/%.ml-proof.verify: proofs/%.ml-proof
	cargo run --release --bin checker proofs/$*.ml-gamma proofs/$*.ml-claim $<

TRANSLATED_PROOF_VERIFY_SNAPSHOT_TARGETS=$(addsuffix .verify,${TRANSLATED_PROOFS})
translated-proofs/%.ml-proof.verify: translated-proofs/%.ml-proof
	cargo run --bin checker translated-proofs/$*.ml-gamma translated-proofs/$*.ml-claim $<

test-proof-verify: ${PROOF_VERIFY_SNAPSHOT_TARGETS} ${TRANSLATED_PROOF_VERIFY_SNAPSHOT_TARGETS}

PROOF_VERIFY_BUILD_TARGETS=$(addsuffix .verify-generated,${PROOFS})
proofs/%.ml-proof.verify-generated: .build/proofs/%.ml-gamma .build/proofs/%.ml-claim .build/proofs/%.ml-proof
	cargo run --release --bin checker .build/proofs/$*.ml-gamma .build/proofs/$*.ml-claim .build/proofs/$*.ml-proof

verify-generated: clean-proofs ${PROOF_VERIFY_BUILD_TARGETS}
.PHONY: verify-generated

<<<<<<< HEAD
=======
# Profiling
# ---------

PROFILING_TARGETS=$(addsuffix .profile,${PROOFS})
proofs/%.ml-proof.profile: .build/proofs/%.ml-gamma .build/proofs/%.ml-claim .build/proofs/%.ml-proof
	cargo build --release --bin profiler
	flamegraph -- .build/target/release/profiler .build/proofs/$*.ml-gamma .build/proofs/$*.ml-claim .build/proofs/$*.ml-proof
	cp flamegraph.svg $*.svg
	rm flamegraph.svg
	rm perf.data

profile: ${PROFILING_TARGETS}
>>>>>>> e0404eb3

# Proof conversion checking
# -------------------------

.build/translated-proofs/%.ml-proof: FORCE
	@mkdir -p $(dir $@)
	poetry -C generation run python -m "mm_transfer.transfer" generation/mm-benchmarks/$*.mm .build/translated-proofs/$* goal

PROOF_TRANSLATION_TARGETS=$(addsuffix .translate,${TRANSLATED_PROOFS})
translated-proofs/%.ml-proof.translate: .build/translated-proofs/%.ml-proof
	${BIN_DIFF} "translated-proofs/$*.ml-claim" ".build/translated-proofs/$*/$*.ml-claim"
	${BIN_DIFF} "translated-proofs/$*.ml-proof" ".build/translated-proofs/$*/$*.ml-proof"
	${BIN_DIFF} "translated-proofs/$*.ml-gamma" ".build/translated-proofs/$*/$*.ml-gamma"

test-proof-translate: ${PROOF_TRANSLATION_TARGETS}

CONV_DIR=.build/proofs/conv
SLICES=$(wildcard translated-proofs/*.ml-proof)
SLICE_CONV_TARGETS=$(addsuffix .conv,${SLICES})

${CONV_DIR}/%/%.ml-proof: FORCE
	@mkdir -p $(dir $@)
	poetry -C generation run python -m "mm_transfer.transfer" generation/mm-benchmarks/$*.mm $(dir $@) goal > /dev/null

translated-proofs/%.ml-proof.conv: ${CONV_DIR}/%/%.ml-proof
	cargo run --release --bin checker ${CONV_DIR}/$*/$*.ml-gamma ${CONV_DIR}/$*/$*.ml-claim ${CONV_DIR}/$*/$*.ml-proof

clean-translated-proofs:
	rm -rf ${CONV_DIR}

verify-mm-conv: clean-translated-proofs ${SLICE_CONV_TARGETS}


# Risc0
# -----

PROOF_ZK_TARGETS=$(addsuffix .zk,${PROOFS})
proofs/%.ml-proof.zk: proofs/%.ml-proof
	cargo run --release --bin host proofs/$*.ml-gamma proofs/$*.ml-claim $^

test-zk: ${PROOF_ZK_TARGETS}<|MERGE_RESOLUTION|>--- conflicted
+++ resolved
@@ -114,8 +114,7 @@
 verify-generated: clean-proofs ${PROOF_VERIFY_BUILD_TARGETS}
 .PHONY: verify-generated
 
-<<<<<<< HEAD
-=======
+
 # Profiling
 # ---------
 
@@ -128,7 +127,7 @@
 	rm perf.data
 
 profile: ${PROFILING_TARGETS}
->>>>>>> e0404eb3
+
 
 # Proof conversion checking
 # -------------------------
