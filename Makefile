all: check test-unit test-system test-zk
.PHONY: all
.SECONDARY:
FORCE:

clean-proofs: 
	rm -rf .build/proofs

# Syntax and formatting checks
# ============================

check: check-cargo check-python
check-cargo:
	cargo fmt --check
check-python:
	make -C generation check

.PHONY: check check-cargo check-python

format: format-cargo format-python
format-cargo:
	cargo fmt
format-python:
	make -C generation format

.PHONY: format format-cargo format-python


# Unit testing
# ============

test-unit: test-unit-python test-unit-cargo
test-unit-cargo:
	cargo test
test-unit-python:
	make -C generation test-unit

.PHONY: test-unit test-unit-cargo test-unit-python


# System testing
# ==============

test-system: test-proof-gen test-proof-verify
.PHONY: test-proof-gen test-proof-verify test-risc0

PROOFS=$(wildcard proofs/*.ml-proof)


# Proof generation
# ----------------

PROOF_GEN_TARGETS=$(addsuffix .gen,${PROOFS})
.build/proofs/%.ml-proof: FORCE
	@mkdir -p $(dir $@)
	poetry -C generation run python -m "proof_generation.proofs.$*" binary proof $@

.build/proofs/%.ml-claim: FORCE
	@mkdir -p $(dir $@)
	poetry -C generation run python -m "proof_generation.proofs.$*" binary claim $@

.build/proofs/%.pretty-proof: FORCE
	@mkdir -p $(dir $@)
	poetry -C generation run python -m "proof_generation.proofs.$*" pretty proof $@

.build/proofs/%.pretty-claim: FORCE
	@mkdir -p $(dir $@)
	poetry -C generation run python -m "proof_generation.proofs.$*" pretty claim $@

BIN_DIFF=./bin/proof-diff
DIFF=colordiff -U3
proofs/%.ml-proof.gen: .build/proofs/%.ml-proof .build/proofs/%.ml-claim .build/proofs/%.pretty-proof .build/proofs/%.pretty-claim
#	${DIFF} --label expected "proofs/$*.pretty-claim" --label actual ".build/proofs/$*.pretty-claim"
#	${DIFF} --label expected "proofs/$*.pretty-proof" --label actual ".build/proofs/$*.pretty-proof"
	${BIN_DIFF} "proofs/$*.ml-claim" ".build/proofs/$*.ml-claim"
	${BIN_DIFF} "proofs/$*.ml-proof" ".build/proofs/$*.ml-proof"


test-proof-gen: ${PROOF_GEN_TARGETS}

# Proof checking
# ----------------

PROOF_VERIFY_TARGETS=$(addsuffix .verify,${PROOFS})
proofs/%.ml-proof.verify: proofs/%.ml-proof
	cargo run --bin checker /dev/null proofs/$*.ml-claim $<
test-proof-verify: ${PROOF_VERIFY_TARGETS}

PROOF_VERIFY_BUILD_TARGETS=$(addsuffix .verify,.build/${PROOFS})
.build/proofs/%.ml-proof.verify: .build/proofs/%.ml-proof .build/proofs/%.ml-claim
	cargo run --bin checker /dev/null .build/proofs/$*.ml-claim $<

proof-verify: ${PROOF_VERIFY_BUILD_TARGETS}

# Risc0
# -----

PROOF_ZK_TARGETS=$(addsuffix .zk,${PROOFS})
proofs/%.ml-proof.zk: proofs/%.ml-proof
<<<<<<< HEAD
	cargo run --bin host /dev/null proofs/$*.ml-claim $^
=======
	cargo run --release --bin host proofs/$*.ml-claim $^
>>>>>>> d0e94543

test-zk: ${PROOF_ZK_TARGETS}<|MERGE_RESOLUTION|>--- conflicted
+++ resolved
@@ -97,10 +97,6 @@
 
 PROOF_ZK_TARGETS=$(addsuffix .zk,${PROOFS})
 proofs/%.ml-proof.zk: proofs/%.ml-proof
-<<<<<<< HEAD
-	cargo run --bin host /dev/null proofs/$*.ml-claim $^
-=======
-	cargo run --release --bin host proofs/$*.ml-claim $^
->>>>>>> d0e94543
+	cargo run --release --bin host /dev/null proofs/$*.ml-claim $^
 
 test-zk: ${PROOF_ZK_TARGETS}