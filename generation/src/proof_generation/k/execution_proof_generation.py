--- conflicted
+++ resolved
@@ -15,17 +15,13 @@
     KSortVar,
     KSymbol,
 )
-<<<<<<< HEAD
-from proof_generation.pattern import EVar, Pattern, Symbol
-=======
->>>>>>> 9f137501
+from proof_generation.aml import EVar, Pattern, Symbol
 from proof_generation.proofs.definedness import functional
 from proof_generation.proofs.substitution import Substitution
 
 if TYPE_CHECKING:
     from collections.abc import Iterator
 
-    from proof_generation.aml import Pattern
     from proof_generation.k.kore_convertion.language_semantics import LanguageSemantics
     from proof_generation.k.kore_convertion.rewrite_steps import RewriteStepExpression
 
