--- conflicted
+++ resolved
@@ -649,12 +649,7 @@
         return ret
 
     def save_notation(self, id: str, pattern: Pattern) -> Pattern:
-<<<<<<< HEAD
-        #print(id, self.interpreter.__class__)
-        assert not id in self.notation
-=======
         assert id not in self.notation
->>>>>>> b7fa9f8b
         self.notation[id] = pattern
         self.interpreter.save(id, pattern)
         return pattern
