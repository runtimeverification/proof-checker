--- conflicted
+++ resolved
@@ -482,23 +482,13 @@
         a, b = Implies.extract(h.conc)
         subst = match_single(a, p, {})
         assert subst is not None
-<<<<<<< HEAD
-        actual_subst: dict[int, Pattern] = subst
-        return self.dynamic_inst(h, actual_subst)
-=======
         return self.dynamic_inst(h, subst)
->>>>>>> 7d12d3ca
 
     def imp_match_r(self, h: ProofThunk, p: Pattern) -> ProofThunk:
         a, b = Implies.extract(h.conc)
         subst = match_single(b, p, {})
         assert subst is not None
-<<<<<<< HEAD
-        actual_subst: dict[int, Pattern] = subst
-        return self.dynamic_inst(h, actual_subst)
-=======
         return self.dynamic_inst(h, subst)
->>>>>>> 7d12d3ca
 
     def imp_to_and(self, pqr_pf: ProofThunk) -> ProofThunk:
         """
