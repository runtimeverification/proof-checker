--- conflicted
+++ resolved
@@ -147,15 +147,10 @@
         ----------------------
                 p -> r
         """
-<<<<<<< HEAD
-        a, b = Implies.extract(self.PROVISIONAL_get_conc(pq_pf))
-        b2, c = Implies.extract(self.PROVISIONAL_get_conc(qr_pf))
-=======
         pq_pf, pq = self._get_conclusion(pq_pf)
         qr_pf, qr = self._get_conclusion(qr_pf)
         a, b = Implies.extract(pq)
         b2, c = Implies.extract(qr)
->>>>>>> 1400cfb0
         assert b == b2
 
         return self.modus_ponens(
