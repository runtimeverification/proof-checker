--- conflicted
+++ resolved
@@ -20,11 +20,8 @@
     phi0,
     phi1,
     phi2,
-<<<<<<< HEAD
-=======
     phi3,
     phi4,
->>>>>>> 7d12d3ca
 )
 from proof_generation.proof import ProofExp
 from proof_generation.proofs.definedness import Definedness, ceil, subset
@@ -34,12 +31,6 @@
     from proof_generation.aml import Pattern
     from proof_generation.proof import ProofThunk
 
-<<<<<<< HEAD
-phi3 = MetaVar(3)
-phi4 = MetaVar(4)
-
-=======
->>>>>>> 7d12d3ca
 # TODO: Make sure this is handled uniformly
 inhabitant_symbol = Symbol('inhabitant')
 kore_next_symbol = Symbol('kore_next')
