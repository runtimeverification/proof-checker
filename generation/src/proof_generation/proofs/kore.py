from __future__ import annotations

import sys
from functools import cache
from typing import TYPE_CHECKING

<<<<<<< HEAD
from proof_generation.aml import (
    App,
    ESubst,
    EVar,
    Exists,
    Implies,
    Instantiate,
    MetaVar,
    Notation,
    Symbol,
    _and,
    _or,
    bot,
    neg,
    phi0,
    phi1,
    phi2,
    phi3,
    phi4,
)
=======
from proof_generation.aml import App, EVar, Exists, Implies, Instantiate, MetaVar, Notation, Symbol, _and, _or, bot, neg
>>>>>>> b28fff25
from proof_generation.proof import ProofExp
from proof_generation.proofs.definedness import Definedness, ceil, subset
from proof_generation.proofs.substitution import HOLE

if TYPE_CHECKING:
    from proof_generation.aml import Pattern
    from proof_generation.proof import ProofThunk

# TODO: Make sure this is handled uniformly
inhabitant_symbol = Symbol('inhabitant')
kore_next_symbol = Symbol('kore_next')
kore_dv_symbol = Symbol('kore_dv')
kore_kseq_symbol = Symbol('kore_kseq')

""" in_sort(element, sort) """
in_sort = Notation('in-sort', 2, subset(phi0, App(inhabitant_symbol, phi1)), '{0}:{1}')


@cache
def sorted_exists(var: int) -> Notation:
    """sorted_exists(inner_sort, pattern)"""
    # TODO: It is not included in any KORE.notations
    return Notation('sorted-exists', 2, Exists(var, _and(in_sort(EVar(var), phi0), phi1)), f'( ∃ x{var}:{0} . {1} )')


""" kore_top(sort) """
kore_top = Notation('kore-top', 1, App(inhabitant_symbol, phi0), 'k⊤:{0}')

""" kore_not(sort, pattern) """
kore_not = Notation('kore-not', 2, _and(neg(phi1), kore_top(phi0)), '(k¬{1}):{0}')

""" kore_and(pattern, pattern) """
kore_and = Notation('kore-and', 2, _and(phi0, phi1), '({0} k⋀ {1})')

""" kore_or(pattern, pattern) """
kore_or = Notation('kore-or', 2, _or(phi0, phi1), '({0} k⋁ {1})')

""" kore_next(pattern) """
kore_next = Notation('kore-next', 1, App(kore_next_symbol, phi0), '♦{0}')

""" kore_implies(sort, pattern, pattern) """
kore_implies = Notation('kore-implies', 3, kore_or(kore_not(phi0, phi1), phi2), '({1} k-> {2}):{0}')

""" kore_rewrites(sort, left, right) """
kore_rewrites = Notation('kore-rewrites', 3, kore_implies(phi0, phi1, kore_next(phi2)), '({1} k=> {2}):{0}')

""" kore_dv(sort, value) """
kore_dv = Notation('kore-dv', 2, App(App(kore_dv_symbol, phi0), phi1), 'dv({1}):{0}')

""" kore_ceil(inner_sort, outer_sort, pattern) """
kore_ceil = Notation('kore-ceil', 3, _and(ceil(phi2), kore_top(phi1)), 'k⌈ {2}:{0} ⌉:{1}')

""" kore_floor(inner_sort, outer_sort, pattern) """
kore_floor = Notation('kore-floor', 3, kore_not(phi1, kore_ceil(phi0, phi1, kore_not(phi0, phi2))), 'k⌊ {2}:{0} ⌋:{1}')

""" kore_iff(sort, left, right) """
kore_iff = Notation(
    'kore-iff', 3, kore_and(kore_implies(phi0, phi1, phi2), kore_implies(phi0, phi2, phi1)), '({1} k<-> {2}):{0}'
)

""" kore_equals(inner_sort, outer_sort, left, right) """
kore_equals = Notation('kore-equals', 4, kore_floor(phi0, phi1, kore_iff(phi0, phi2, phi3)), '({2}:{0} k= {3}:{0}):{1}')

# TODO: Add support for multiple apps of kseq without brackets
""" kore_kseq(left, right) """
kore_kseq = Notation('kore-kseq', 2, App(App(kore_kseq_symbol, phi0), phi1), '({0} ~> {1})')

""" kore_in(inner_sort, outer_sort, left, right) """
kore_in = Notation('kore-in', 4, kore_floor(phi0, phi1, kore_implies(phi0, phi2, phi3)), '({2}:{0} k⊆ {3}:{0}):{1}')

""" kore_bottom() """
kore_bottom = Notation('kore-bottom', 0, bot(), 'k⊥')

""" equational-as(inner_sort, outer_sort, from_evar, expression, to_evar) """
kore_equational_as = Notation(
    'kore-equational-as', 5, kore_in(phi0, phi1, phi2, kore_and(phi3, phi4)), '({2}:{0} k⊆ ({3} k⋀ {4}):{0}):{1}'
)


@cache
def kore_exists(var: int) -> Notation:
    """kore_exists(inner_sort, outer_sort, pattern)"""
    return Notation(
        'kore-exists',
        3,
        _and(sorted_exists(var)(phi0, phi2), App(inhabitant_symbol, phi1)),
        f'( k∃ {var}:{0} . {2}):{1}',
    )


# We can do that without worrying about the memory leaking because all notations are saved in the ProofExp object anyway.
# Note that @cache is required here as we have to return the same objects for the same arguments for notation comparisons
@cache
def nary_app(symbol: Symbol, n: int, cell: bool = False) -> Notation:
    """Constructs an nary application."""
    p: Pattern = symbol
    fmt_args: list[str] = []
    for i in range(0, n):
        p = App(p, MetaVar(i))
        fmt_args.append('{' + str(i) + '}')

    fmt: str
    if cell:
        fmt = f'<{symbol.name}> ' + ' '.join(fmt_args) + f' </{symbol.name}>'
    else:
        fmt = f'{symbol.name}(' + ', '.join(fmt_args) + ')'

    return Notation(symbol.name, n, p, fmt)


@cache
def deconstruct_nary_application(p: Pattern) -> tuple[Pattern, tuple[Pattern, ...]]:
    match p:
        case Instantiate(_, _):
            # TODO: Consider something smarter here.
            return deconstruct_nary_application(p.simplify())
        case App(l, r):
            symbol, args = deconstruct_nary_application(l)
            return symbol, (*args, r)
        case _:
            return p, ()


@cache
def deconstruct_equality_rule(pattern: Pattern) -> tuple[Pattern, Pattern, Pattern, Pattern, Pattern]:
    _, requires, imp_right = kore_implies.assert_matches(pattern)
    _, _, eq_left, eq_right_and_ensures = kore_equals.assert_matches(imp_right)

    # TODO: Potentially there can be more than one arg, but we have an assertion at converting kore patterns to catch such cases
    eq_right, ensures = kore_and.assert_matches(eq_right_and_ensures)
    return requires, eq_left, eq_right_and_ensures, eq_right, ensures


@cache
def matching_requires_substitution(pattern: Pattern) -> dict[int, Pattern]:
    collected_substitutions: dict[int, Pattern] = {}

    if top_and_match := kore_and.matches(pattern):
        left, right = top_and_match

        for item in (left, right):
            if let_match := kore_equational_as.matches(item):
                _, _, from_evar, expression, to_evar = let_match
                if isinstance(from_evar, EVar) and isinstance(to_evar, EVar) and from_evar.name != to_evar.name:
                    collected_substitutions[from_evar.name] = expression
                    collected_substitutions[to_evar.name] = expression
            elif in_match := kore_in.matches(item):
                _, _, var, expression = in_match
                if isinstance(var, EVar):
                    collected_substitutions[var.name] = expression
            else:
                collected_substitutions.update(matching_requires_substitution(item))

    return collected_substitutions


KORE_NOTATIONS = (
    kore_top,
    kore_not,
    kore_and,
    kore_or,
    kore_next,
    kore_implies,
    kore_rewrites,
    kore_dv,
    kore_ceil,
    kore_floor,
    kore_iff,
    kore_equals,
    kore_kseq,
    kore_in,
    kore_bottom,
    in_sort,
)

# TODO: Prove the axiom
# (phi2:{phi0} k= phi3:{phi0}):{phi1} -> (phi4[phi2/x]:{phi0} k= phi4[phi3/x]:{phi0}):{phi1}
keq_substitution_axiom = Implies(
    kore_equals(phi0, phi1, phi2, phi3),
    kore_equals(
        phi0,
        phi1,
        MetaVar(4, app_ctx_holes=(HOLE,)).apply_esubst(HOLE.name, phi2),
        MetaVar(4, app_ctx_holes=(HOLE,)).apply_esubst(HOLE.name, phi3),
    ),
)

# TODO: Requires a proof
# (phi1 k= phi2 k/\ k⊤:{phi0}):{phi1}
right_top_in_eq_axiom = Implies(
    kore_equals(phi0, phi1, phi2, kore_and(phi3, kore_top(phi0))), kore_equals(phi0, phi1, phi2, phi3)
)

# TODO: Requires a proof
# ((k⊤:{phi0} k/\ phi1:{phi0}) k-> phi2):{phi0} -> (phi1:{phi0} k-> phi2)):{phi0}
left_top_in_imp_axiom = Implies(
    kore_implies(phi0, kore_and(kore_top(phi0), phi1), phi2), kore_implies(phi0, phi1, phi2)
)

# TODO: Requires a proof
# ((phi1:{phi0} k/\ k⊤:{phi0}) k-> phi2):{phi0} -> (phi1:{phi0} k-> phi2)):{phi0}
remove_top_imp_right_axiom = Implies(
    kore_implies(phi0, kore_and(phi1, kore_top(phi0)), phi2), kore_implies(phi0, phi1, phi2)
)

# TODO: Requires a proof
# (phi2:{phi0} k⊆ (phi2 k/\ phi2):{phi0}):{phi1} k-> phi3):{phi1} -> phi3
reduce_equational_as_axiom = Implies(kore_implies(phi1, kore_equational_as(phi0, phi1, phi2, phi2, phi2), phi3), phi3)

# TODO: Requires a proof
# (phi2:{phi0} k⊆ phi2:{phi0} k-> phi3):{phi1} -> phi3
reduce_in_axiom = Implies(kore_implies(phi1, kore_in(phi0, phi1, phi2, phi2), phi3), phi3)

# TODO: Requires a proof
# (k⊤:{phi0} k-> phi1):{phi0}
reduce_top_axiom = Implies(kore_implies(phi0, kore_top(phi0), phi1), phi1)

# TODO: Prove the axiom
# (phi2:{phi0} k= phi3:{phi0}):{phi1} -> ( ♦(phi4[phi2/x]):{phi0} k= ♦(phi4[phi3/x]):{phi0} ):{phi1}
keq_next_substitution_axiom = Implies(
    kore_equals(phi0, phi1, phi2, phi3),
    kore_equals(
        phi0,
        phi1,
        kore_next(MetaVar(4, app_ctx_holes=(HOLE,)).apply_esubst(HOLE.name, phi2)),
        kore_next(MetaVar(4, app_ctx_holes=(HOLE,)).apply_esubst(HOLE.name, phi3)),
    ),
)

# TODO: Prove the axiom
# (phi2:{phi0} k= phi3:{phi0}):{phi1} -> ((phi4 k-> phi2):{phi1} -> (phi4 k-> phi3):{phi1})
keq_implication_axiom = Implies(
    kore_equals(phi0, phi1, phi2, phi3),
    Implies(
        kore_implies(phi1, phi4, phi2),
        kore_implies(phi1, phi4, phi3),
    ),
)
# (phi2:{phi0} k= phi2:{phi0}):{phi1}
eq_id_axiom = kore_equals(phi0, phi1, phi2, phi2)

# (phi2:{phi0} k= phi3:{phi0}):{phi1} -> ((phi3:{phi0} k= phi4:{phi0}):{phi1} -> (phi2:{phi0} k= phi4:{phi0}):{phi1})
eq_trans_axiom = Implies(
    kore_equals(phi0, phi1, phi2, phi3),
    Implies(kore_equals(phi0, phi1, phi3, phi4), kore_equals(phi0, phi1, phi2, phi4)),
)


# TODO: Add kore-transitivity
class KoreLemmas(ProofExp):
    def __init__(self) -> None:
        super().__init__(
            axioms=[
                keq_substitution_axiom,
                right_top_in_eq_axiom,
                reduce_equational_as_axiom,
                reduce_in_axiom,
                left_top_in_imp_axiom,
                remove_top_imp_right_axiom,
                reduce_top_axiom,
                keq_next_substitution_axiom,
                keq_implication_axiom,
                eq_id_axiom,
                eq_trans_axiom,
            ],
            notations=list(KORE_NOTATIONS),
        )
        self.definedness = self.import_module(Definedness())

    def equality_with_subst(self, phi: Pattern, equality: ProofThunk):
        """
                p1 k= p2
        ---------------------------
        phi[p1/x] k= phi[p2/x]
        """

        inner_sort, outer_sort, p1, p2 = kore_equals.assert_matches(equality.conc)
        return self.modus_ponens(
            self.dynamic_inst(
                self.load_axiom(keq_substitution_axiom), {0: inner_sort, 1: outer_sort, 2: p1, 3: p2, 4: phi}
            ),
            equality,
        )

    def reduce_equational_as(self, phi: ProofThunk):
        """
                (phi2 k⊆ (phi2 k⋀ phi2)) k-> phi3
        ---------------------------------------------------------
                phi3
        """
        _, requirement, conclusion = kore_implies.assert_matches(phi.conc)
        inner_sort, outer_sort, _, expression, _ = kore_equational_as.assert_matches(requirement)
        return self.modus_ponens(
            self.dynamic_inst(
                self.load_axiom(reduce_equational_as_axiom),
                {0: inner_sort, 1: outer_sort, 2: expression, 3: conclusion},
            ),
            phi,
        )

    def reduce_equational_in(self, phi: ProofThunk):
        """
                (phi2 k⊆ phi2) k-> phi3
        ---------------------------------------------------------
                phi3
        """
        _, requirement, conclusion = kore_implies.assert_matches(phi.conc)
        inner_sort, outer_sort, evar_plug, _ = kore_in.assert_matches(requirement)
        return self.modus_ponens(
            self.dynamic_inst(
                self.load_axiom(reduce_in_axiom),
                {0: inner_sort, 1: outer_sort, 2: evar_plug, 3: conclusion},
            ),
            phi,
        )

    def reduce_right_top_in_eq(self, phi: ProofThunk):
        """
                phi0 k= phi1 k⋀ k⊤
        ---------------------------
                phi0 k= phi1
        """
        inner_sort, outer_sort, left, right_conj = kore_equals.assert_matches(phi.conc)
        right, _ = kore_and.assert_matches(right_conj)
        return self.modus_ponens(
            self.dynamic_inst(
                self.load_axiom(right_top_in_eq_axiom),
                {0: inner_sort, 1: outer_sort, 2: left, 3: right},
            ),
            phi,
        )

    def reduce_right_top_in_imp(self, phi: ProofThunk):
        """
                phi1 k⋀ k⊤ k-> phi2
        ---------------------------
                phi1 k-> phi2
        """
        sort, left_conj, conclusion = kore_implies.assert_matches(phi.conc)
        left, _ = kore_and.assert_matches(left_conj)
        return self.modus_ponens(
            self.dynamic_inst(
                self.load_axiom(remove_top_imp_right_axiom),
                {0: sort, 1: left, 2: conclusion},
            ),
            phi,
        )

    def reduce_left_top_in_imp(self, phi: ProofThunk):
        """
                k⊤ k⋀ phi1 k-> phi2
        ---------------------------
                phi1 k-> phi2
        """
        sort, left_conj, conclusion = kore_implies.assert_matches(phi.conc)
        _, right = kore_and.assert_matches(left_conj)
        return self.modus_ponens(
            self.dynamic_inst(
                self.load_axiom(left_top_in_imp_axiom),
                {0: sort, 1: right, 2: conclusion},
            ),
            phi,
        )

    def reduce_top_in_imp(self, phi: ProofThunk):
        """
                k⊤ k-> phi1
        ---------------------------
                phi1
        """
        sort, _, conclusion = kore_implies.assert_matches(phi.conc)
        return self.modus_ponens(
            self.dynamic_inst(
                self.load_axiom(reduce_top_axiom),
                {0: sort, 1: conclusion},
            ),
            phi,
        )

    def subst_in_rewrite_target(self, equality: ProofThunk, imp: ProofThunk, phi1: Pattern):
        """
        p1 k= p2        phi0  k-> next(phi1[p1/x])
        ------------------------------------------
                phi0 k-> next(phi1[p2/x])
        """

        # Proof Outline:
        # 1. Axiom p1 k= p2 -> (next(phi0[p1/x])  k= next(phi0[p2/x]))
        # 2. Axiom p1 k= p2 -> ((psi k-> p1) -> (psi k-> p2))
        # 3. Function:
        #    (a) p1 k= p2         (b) phi0  k-> next phi1[p1/x]
        #    --------------------------------------------------
        #    (c) phi0  k-> next phi1[p2/x]

        # - MP on 1 and a, with subst p1 |-> p1, p2 |-> p2, phi0 |-> phi1
        #     ==(d)=>> next(phi1[p1/x])  k= next(phi1[p2/x])

        # - MP on 2 and d, with subst p1 |-> next(phi1[p1/x]), p2 |-> next(phi1[p2/x]), psi |-> phi0
        #     ==(e)=>> ((phi0 -> (next(phi1[p1/x])) k-> (phi0 -> next(phi1[p2/x]))))

        # - MP on e and b, with subst identity
        #     ==(f)=>> phi0 -> next(phi1[p2/x]))

        inner_sort, outer_sort, p1, p2 = kore_equals.assert_matches(equality.conc)
        imp_sort, phi0, imp_right = kore_implies.assert_matches(imp.conc)
        phi1_subst = kore_next.assert_matches(imp_right)[
            0
        ]  # assert_matched in this case returns a tuple, rather than an ESubst
        assert phi1.apply_esubst(HOLE.name, p1) == phi1_subst

        # MP on "Axiom p1 k= p2 -> (next(phi0[p1/x])  k= next(phi0[p2/x]))" and "p1 k= p2", with p1 |-> p1, p2 |-> p2, phi0 |-> phi1
        # conclude: next(phi1[p1/x])  k= next(phi1[p2/x])
        eq_next = self.modus_ponens(
            self.dynamic_inst(
                self.load_axiom(keq_next_substitution_axiom), {0: inner_sort, 1: outer_sort, 2: p1, 3: p2, 4: phi1}
            ),
            equality,
        )

        # MP on "Axiom: p1 k= p2 -> ((psi k-> p1) -> (psi k-> p2))" and "eq_next: next(phi1[p1/x])  k= next(phi1[p2/x])",
        #   with subst p1 |-> next(phi1[p1/x]), p2 |-> next(phi1[p2/x]), psi |-> phi0
        # conclude: ((phi0 k-> (next(phi1[p1/x])) -> (phi0 k-> next(phi1[p2/x]))))
        inner_sort, outer_sort, p1, p2 = kore_equals.assert_matches(eq_next.conc)
        phi0_imp_imp = self.modus_ponens(
            self.dynamic_inst(
                self.load_axiom(keq_implication_axiom),
                {0: inner_sort, 1: outer_sort, 2: p1, 3: p2, 4: phi0},
            ),
            eq_next,
        )

        # MP on "phi0_imp_imp: ((phi0 k-> (next(phi1[p1/x])) -> (phi0 k-> next(phi1[p2/x]))))" and "Premise: phi0  k-> next(phi1[p1/x])", with identity subst
        # conclude: phi0 k-> next(phi1[p2/x]))
        return self.modus_ponens(phi0_imp_imp, imp)

    def sorted_eq_id(self, inner_sort: Pattern, outer_sort: Pattern, phi: Pattern):
        """
        ---------------------------
                phi k= phi
        """
        return self.dynamic_inst(
            self.load_axiom(eq_id_axiom),
            {0: inner_sort, 1: outer_sort, 2: phi},
        )

    def sorted_eq_trans(self, eq_phi0_phi1: ProofThunk, eq_phi1_phi2: ProofThunk):
        """
        phi0 k= phi1   phi1 k= phi2
        ---------------------------
                phi0 k= phi2
        """
        sort_inner_l, sort_outer_l, phi0, phi1 = kore_equals.assert_matches(eq_phi0_phi1.conc)
        sort_inner_r, sort_outer_r, phi1_p, phi2 = kore_equals.assert_matches(eq_phi1_phi2.conc)
        assert sort_inner_l == sort_inner_r, self.pretty_diff(sort_inner_l, sort_inner_r)
        assert sort_outer_l == sort_outer_r, self.pretty_diff(sort_outer_l, sort_outer_r)
        assert phi1 == phi1_p

        return self.modus_ponens(
            self.modus_ponens(
                self.dynamic_inst(
                    self.load_axiom(eq_trans_axiom),
                    {0: sort_inner_r, 1: sort_outer_r, 2: phi0, 3: phi1, 4: phi2},
                ),
                eq_phi0_phi1,
            ),
            eq_phi1_phi2,
        )


if __name__ == '__main__':
    KoreLemmas().main(sys.argv)<|MERGE_RESOLUTION|>--- conflicted
+++ resolved
@@ -4,7 +4,6 @@
 from functools import cache
 from typing import TYPE_CHECKING
 
-<<<<<<< HEAD
 from proof_generation.aml import (
     App,
     ESubst,
@@ -25,9 +24,6 @@
     phi3,
     phi4,
 )
-=======
-from proof_generation.aml import App, EVar, Exists, Implies, Instantiate, MetaVar, Notation, Symbol, _and, _or, bot, neg
->>>>>>> b28fff25
 from proof_generation.proof import ProofExp
 from proof_generation.proofs.definedness import Definedness, ceil, subset
 from proof_generation.proofs.substitution import HOLE
