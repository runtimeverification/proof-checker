--- conflicted
+++ resolved
@@ -6,16 +6,12 @@
 from typing import TYPE_CHECKING
 
 import pyk.kllvm.load  # noqa: F401
-import pyk.kore.syntax as pk
 from pyk.kllvm import ast as kllvm_kore
 from pyk.kllvm.convert import llvm_to_pattern
 
 if TYPE_CHECKING:
-<<<<<<< HEAD
     from typing import Final
-=======
     import pyk.kore.syntax as kore
->>>>>>> 70bd9379
 
 
 @dataclass
@@ -26,38 +22,28 @@
 @dataclass
 class LLVMRuleEvent(LLVMStepEvent):
     rule_ordinal: int
-<<<<<<< HEAD
-    substitution: tuple[tuple[str, pk.Pattern], ...]
+    substitution: tuple[tuple[str, kore.Pattern], ...]
 
 
 @dataclass
 class LLVMFunctionEvent(LLVMStepEvent):
     name: str
     relative_position: str
-    args: tuple[pk.Pattern, ...]  # kore term arguments only
+    args: tuple[kore.Pattern, ...]  # kore term arguments only
 
 
 @dataclass
 class LLVMHookEvent(LLVMStepEvent):
     name: str
-    args: tuple[pk.Pattern, ...]  # kore term arguments only
-    result: pk.Pattern
-=======
-    substitution: tuple[tuple[str, kore.Pattern], ...]
-    post_config: kore.Pattern
->>>>>>> 70bd9379
+    args: tuple[kore.Pattern, ...]  # kore term arguments only
+    result: kore.Pattern
 
 
 @dataclass
 class LLVMRewriteTrace:
-<<<<<<< HEAD
-    pre_trace: tuple[LLVMStepEvent | pk.Pattern, ...]
-    initial_config: pk.Pattern
-    trace: tuple[LLVMStepEvent | pk.Pattern, ...]
-=======
+    pre_trace: tuple[LLVMStepEvent | kore.Pattern, ...]
     initial_config: kore.Pattern
-    trace: tuple[LLVMRewriteStep, ...]
->>>>>>> 70bd9379
+    trace: tuple[LLVMStepEvent | kore.Pattern, ...]
 
     @staticmethod
     def parse(input: bytes, debug: bool = False) -> LLVMRewriteTrace:
@@ -99,11 +85,10 @@
 
     def __init__(self, input: bytes):
         self.input = input
-        self.trace: list[tuple[int, LLVMStepEvent | pk.Pattern]] = []
+        self.trace: list[tuple[int, LLVMStepEvent | kore.Pattern]] = []
         self.init_config_pos = 0
         self.current_pos = 0
 
-<<<<<<< HEAD
     def read_proof_trace(self, debug: bool) -> LLVMRewriteTrace:
         # read the prefix trace (step events)
         while not self.peek(self.config_sentinel):
@@ -131,13 +116,13 @@
         _, initial_config = self.trace[self.init_config_pos]
         trace = tuple([event for (i, event) in postfix])
 
-        assert isinstance(initial_config, pk.Pattern)
+        assert isinstance(initial_config, kore.Pattern)
         return LLVMRewriteTrace(pre_trace, initial_config, trace)
 
     def print_trace(
         self,
-        prefix: list[tuple[int, LLVMStepEvent | pk.Pattern]],
-        postfix: list[tuple[int, LLVMStepEvent | pk.Pattern]],
+        prefix: list[tuple[int, LLVMStepEvent | kore.Pattern]],
+        postfix: list[tuple[int, LLVMStepEvent | kore.Pattern]],
     ) -> None:
         for i, e in prefix:
             if isinstance(e, LLVMRuleEvent):
@@ -147,7 +132,7 @@
             elif isinstance(e, LLVMHookEvent):
                 print(f'{i} hook {e.name}')
             else:
-                assert isinstance(e, pk.Pattern)
+                assert isinstance(e, kore.Pattern)
                 print(f'{i} config')
         print(f'init config at {self.init_config_pos}')
         for i, e in postfix:
@@ -158,7 +143,7 @@
             elif isinstance(e, LLVMHookEvent):
                 print(f'{i} hook {e.name}')
             else:
-                assert isinstance(e, pk.Pattern)
+                assert isinstance(e, kore.Pattern)
                 print(f'{i} config')
 
     def read_step_event(self) -> None:
@@ -183,37 +168,6 @@
 
         while not self.end_of_arguments():
             self.read_argument()
-=======
-    def read_rewrite_trace(self) -> LLVMRewriteTrace:
-        init_config = self.read_guarded_term()
-        traces: tuple[LLVMRewriteStep, ...] = ()
-        while self.input:
-            traces = traces + (self.read_rewrite_step(),)
-        return LLVMRewriteTrace(init_config, traces)
-
-    def read_guarded_term(self) -> kore.Pattern:
-        self.read_constant(bytes([0xFF, 0xFF, 0xFF, 0xFF, 0xFF, 0xFF, 0xFF, 0xFF]))
-        return self.read_term_with_sentinel()
-
-    def read_term_with_sentinel(self) -> kore.Pattern:
-        sentinal = bytes(
-            [
-                0xCC,
-                0xCC,
-                0xCC,
-                0xCC,
-                0xCC,
-                0xCC,
-                0xCC,
-                0xCC,
-            ]
-        )
-        raw_term = self.read_until(sentinal)
-        self.read_constant(sentinal)
-        llvm_pattern = kllvm_kore.Pattern.deserialize(raw_term)
-        assert llvm_pattern, ('Could not deserialize binary kore.', input)
-        return llvm_to_kore(llvm_pattern)
->>>>>>> 70bd9379
 
         self.skip_constant(self.hook_res_sentinel)
         result = self.read_kore()
@@ -244,11 +198,7 @@
         saved_pos = self.current_pos
         self.current_pos += 1
 
-<<<<<<< HEAD
-        substitution: tuple[tuple[str, pk.Pattern], ...] = ()
-=======
         substitution: tuple[tuple[str, kore.Pattern], ...] = ()
->>>>>>> 70bd9379
         for _ in range(arity):
             variable_name = self.read_variable_name()
             target = self.read_tailed_term()
@@ -258,14 +208,14 @@
         rule_event = LLVMRuleEvent(rule_ordinal=ordinal, substitution=substitution)
         self.add_to_trace(rule_event, saved_pos)
 
-    def read_config(self) -> pk.Pattern:
+    def read_config(self) -> kore.Pattern:
         self.skip_constant(self.config_sentinel)
         config = self.read_tailed_term()
         self.add_to_trace(config, self.current_pos)
         self.current_pos += 1
         return config
 
-    def add_to_trace(self, event: LLVMStepEvent | pk.Pattern, pos: int) -> None:
+    def add_to_trace(self, event: LLVMStepEvent | kore.Pattern, pos: int) -> None:
         self.trace.append((pos, event))
 
     def read_argument(self) -> None:
@@ -274,12 +224,12 @@
         else:
             self.read_step_event()
 
-    def read_tailed_term(self) -> pk.Pattern:
+    def read_tailed_term(self) -> kore.Pattern:
         raw_term = self.read_until(self.kore_end_sentinel)
         self.skip_constant(self.kore_end_sentinel)
         return self.to_kore(raw_term)
 
-    def read_kore(self) -> pk.Pattern:
+    def read_kore(self) -> kore.Pattern:
         # Kore term prefix: 5 bytes for b'\x7FKORE' + 6 bytes => 11-byte prefix
         # followed by an 8-byte uint64 => 19 bytes total
         kore_term_length = self.peak_uint64_at(11)
@@ -288,7 +238,7 @@
         self.skip(total_length)
         return self.to_kore(raw_term)
 
-    def to_kore(self, raw_term: bytes) -> pk.Pattern:
+    def to_kore(self, raw_term: bytes) -> kore.Pattern:
         llvm_pattern = kllvm_kore.Pattern.deserialize(raw_term)
         assert llvm_pattern, ('Could not deserialize binary kore.', input)
         return llvm_to_pattern(llvm_pattern)
