--- conflicted
+++ resolved
@@ -7,11 +7,7 @@
 from mypy_extensions import VarArg
 
 import proof_generation.pattern as nf
-<<<<<<< HEAD
-from mm_transfer.converter.representation import Axiom, ComplexAxiom, Notation, Proof
-=======
-from mm_transfer.converter.representation import Axiom, AxiomWithAntecedents, Lemma, LemmaWithAntecedents, Notation
->>>>>>> 2d395717
+from mm_transfer.converter.representation import Axiom, AxiomWithAntecedents, Lemma, LemmaWithAntecedents, Notation, Proof
 from mm_transfer.converter.scope import GlobalScope, Scope, to_notation_scope
 from mm_transfer.metamath.ast import (
     Application,
@@ -57,15 +53,10 @@
         self._declared_constants: set[str] = set()
         self._declared_variables: dict[str, Metavariable] = {}
         self._axioms: dict[str, list[Axiom]] = {}
-<<<<<<< HEAD
-        # TODO: Remove it after we start supporting all possible axioms in all our slices
-        self._convert_axioms = parse_axioms
-        self._declared_proof: Proof | None = None
-=======
         self._ignored_axioms: list[AxiomaticStatement] = []
         self._lemmas: dict[str, list[Lemma]] = {}
         self._ignored_lemmas: list[ProvableStatement] = []
->>>>>>> 2d395717
+        self._declared_proof: Proof | None = None
 
         # Add special cases that formalized in the new format differently
         self._add_builtin_notations()
@@ -86,11 +77,8 @@
                 self._import_floating(statement)
             elif isinstance(statement, AxiomaticStatement):
                 self._import_axiom(statement)
-<<<<<<< HEAD
-=======
             elif isinstance(statement, ProvableStatement):
                 self._import_lemma(statement)
->>>>>>> 2d395717
             elif isinstance(statement, Block):
                 last_statment = statement.statements[-1]
                 if isinstance(last_statment, AxiomaticStatement):
@@ -98,17 +86,14 @@
                     if self._convert_axioms:
                         self._import_axiom(statement)
                 elif isinstance(last_statment, ProvableStatement):
-<<<<<<< HEAD
                     self._import_provable(last_statment)
-=======
+
                     if self._convert_axioms:
                         self._import_lemma(statement)
->>>>>>> 2d395717
                 else:
                     raise NotImplementedError(f'Unknown statement: {repr(statement)}')
             else:
                 raise NotImplementedError(f'Unknown statement: {repr(statement)}')
-<<<<<<< HEAD
 
     def _import_provable(self, statement: ProvableStatement) -> None:
         def split_proof(proof: str) -> tuple[dict[str, int], str]:
@@ -191,8 +176,6 @@
                 self._declared_proof.instructions.append(convert_to_number(buffer))
                 buffer = ""
                 continue
-=======
->>>>>>> 2d395717
 
     def _import_constants(self, statement: ConstantStatement) -> None:
         self._declared_constants.update(set(statement.constants))
@@ -275,34 +258,6 @@
         assert isinstance(actual_statement, AxiomaticStatement)
 
         axiom_type = self._check_axiom(self._scope, actual_statement)
-<<<<<<< HEAD
-        if axiom_type == AxiomType.Trivial:
-            # We are done
-            return
-
-        if not self._convert_axioms and axiom_type == AxiomType.Provable:
-            # TODO: Bypass parsing for some slices
-            return
-
-        # Prepare scopes if we need more than one
-        args: tuple[Metavariable, ...] = ()
-        if axiom_type == AxiomType.Provable:
-            args = self._collect_variables(actual_statement.terms[1])
-        else:
-            assert len(actual_statement.terms) == 3 and isinstance(actual_statement.terms[1], Application)
-            metavar_args = actual_statement.terms[1].subterms
-            # Typechecker cannot swallow code below, so we need to silence a warning for this assignment
-            assert all(isinstance(arg, Metavariable) for arg in metavar_args)
-            args = tuple(metavar_args)  # type: ignore
-
-        ambiguous_args = tuple(arg.name for arg in args if self._scope.is_ambiguous(arg))
-        if len(ambiguous_args) > 0:
-            scopes = self._scope.unambiguize(ambiguous_args)
-        else:
-            scope = Scope()
-            scope.import_from_scope(self._scope)
-            scopes = (scope,)
-=======
         if axiom_type in (AxiomType.Trivial, AxiomType.Substitution, AxiomType.Metacondition, AxiomType.LocalNotation):
             # We don't need to do anything for such top-level axioms
             return
@@ -361,7 +316,6 @@
         # Prepare scopes if we need more than one
         args = self._collect_variables(actual_statement.terms[1])
         scopes = self._unambiguize_scope(actual_statement, args)
->>>>>>> 2d395717
 
         # Then add actual axioms or notations
         for scope in scopes:
@@ -370,31 +324,17 @@
             if isinstance(statement, Block):
                 antecedents = self._prepare_scope_for_block(statement, scope)
 
-<<<<<<< HEAD
-            if axiom_type == AxiomType.Provable:
-                axiom = self._convert_axiom_for_scope(scope, actual_statement)
-                if len(antecedents) > 0:
-                    axiom = ComplexAxiom(axiom.name, axiom.args, axiom.type_check, axiom.pattern, antecedents)
-                self._add_axiom(axiom.name, axiom)
-            else:
-                self._add_notation(scope, self._scope, actual_statement)
-=======
             lemma = self._convert_axiom_for_scope(scope, actual_statement)
             assert isinstance(lemma, Lemma)
             if len(antecedents) > 0:
                 lemma = LemmaWithAntecedents(lemma.name, lemma.args, lemma.type_check, lemma.pattern, antecedents)
             self._add_lemma(lemma.name, lemma)
->>>>>>> 2d395717
 
     def _check_axiom(self, scope: Scope, statement: AxiomaticStatement | EssentialStatement) -> AxiomType:
         is_constant = re.compile(r'"\S+"')
 
         # TODO: Patterns and notations are searched as is. It is unclear do we need to support Blocks
-<<<<<<< HEAD
-        def constant_is_pattern_axiom() -> bool:
-=======
         def constant_is_pattern_axiom(st: AxiomaticStatement | EssentialStatement) -> bool:
->>>>>>> 2d395717
             if (
                 isinstance(statement.terms[0], Application)
                 and statement.terms[0].symbol == '#Pattern'
@@ -405,60 +345,29 @@
                 # We can distinguish domain values from other constants, but we decided
                 # to keep quotes in favor of the direct correspondence between Metamath
                 # and the new format.
-<<<<<<< HEAD
-                scope.add_domain_value(statement.terms[1].symbol)
-=======
                 scope.add_domain_value(st.terms[1].symbol)
->>>>>>> 2d395717
                 return True
             else:
                 return False
 
-<<<<<<< HEAD
-        def symbol_axiom() -> bool:
-=======
         def symbol_axiom(st: AxiomaticStatement | EssentialStatement) -> bool:
->>>>>>> 2d395717
             if (
                 isinstance(statement.terms[0], Application)
                 and statement.terms[0].symbol == '#Symbol'
                 and isinstance(statement.terms[1], Application)
                 and len(statement.terms[1].subterms) == 0
             ):
-<<<<<<< HEAD
-                scope.add_symbol(statement.terms[1].symbol)
-=======
                 scope.add_symbol(st.terms[1].symbol)
->>>>>>> 2d395717
                 return True
             else:
                 return False
 
-<<<<<<< HEAD
-        def proved_axiom() -> bool:
-            if isinstance(statement.terms[0], Application) and statement.terms[0].symbol == '|-':
-=======
         def proved_axiom(st: AxiomaticStatement | EssentialStatement) -> bool:
             if isinstance(st.terms[0], Application) and st.terms[0].symbol == '|-':
->>>>>>> 2d395717
                 return True
             else:
                 return False
 
-<<<<<<< HEAD
-        def sugar_axiom() -> bool:
-            if (
-                isinstance(statement.terms[0], Application)
-                and statement.terms[0].symbol == '#Notation'
-                and isinstance(statement.terms[1], Application)
-                and len(statement.terms) == 3
-                and (
-                    statement.terms[1].symbol != statement.terms[2].symbol
-                    if isinstance(statement.terms[2], Application)
-                    else True
-                )
-            ):
-=======
         def sugar_axiom(st: AxiomaticStatement | EssentialStatement) -> bool:
             if (
                 isinstance(st.terms[0], Application)
@@ -488,60 +397,21 @@
                 and isinstance(st.terms[0], Application)
                 and st.terms[0].symbol == '#Substitution'
             ):
->>>>>>> 2d395717
                 return True
             else:
                 return False
 
-<<<<<<< HEAD
-        def local_notation() -> bool:
-            if (
-                isinstance(statement, EssentialStatement)
-                and isinstance(statement.terms[0], Application)
-                and statement.terms[0].symbol == '#Notation'
-                and isinstance(statement.terms[1], Metavariable)
-            ):
-                return True
-            else:
-                return False
-
-        def substitution() -> bool:
-            if (
-                isinstance(statement, EssentialStatement)
-                and isinstance(statement.terms[0], Application)
-                and statement.terms[0].symbol == '#Substitution'
-            ):
-                return True
-            else:
-                return False
-
-        def metacondition() -> bool:
-            if (
-                isinstance(statement, EssentialStatement)
-                and isinstance(statement.terms[0], Application)
-                and statement.terms[0].symbol
-=======
         def metacondition(st: AxiomaticStatement | EssentialStatement) -> bool:
             if (
                 isinstance(st, EssentialStatement)
                 and isinstance(st.terms[0], Application)
                 and st.terms[0].symbol
->>>>>>> 2d395717
                 in ('#Fresh', '#ApplicationContext')  # We will add #Negative, #Positive as we add support for them
             ):
                 return True
             else:
                 return False
 
-<<<<<<< HEAD
-        def the_rest_axioms() -> bool:
-            if (
-                isinstance(statement, AxiomaticStatement)
-                and isinstance(statement.terms[0], Application)
-                and statement.terms[0].symbol.startswith('#')
-            ):
-                self._ignored_axioms.append(statement)
-=======
         def the_rest_axioms(st: AxiomaticStatement | EssentialStatement) -> bool:
             if (
                 isinstance(st, AxiomaticStatement)
@@ -549,36 +419,11 @@
                 and st.terms[0].symbol.startswith('#')
             ):
                 self._ignored_axioms.append(st)
->>>>>>> 2d395717
                 return True
             else:
                 return False
 
         # $a #Pattern ...
-<<<<<<< HEAD
-        if constant_is_pattern_axiom():
-            return AxiomType.Trivial
-        # $a #Symbol ...
-        elif symbol_axiom():
-            return AxiomType.Trivial
-        # $a #Notation ...
-        elif sugar_axiom():
-            return AxiomType.Notation
-        # $a |- ...
-        elif proved_axiom():
-            return AxiomType.Provable
-        # like $a #something ...
-        elif local_notation():
-            return AxiomType.LocalNotation
-        # $a #Substitution ...
-        elif substitution():
-            return AxiomType.Substitution
-        # $a #Fresh ... or $d x y
-        elif metacondition():
-            return AxiomType.Metacondition
-        # The rest we ignoring
-        elif the_rest_axioms():
-=======
         if constant_is_pattern_axiom(statement):
             return AxiomType.Trivial
         # $a #Symbol ...
@@ -601,13 +446,10 @@
             return AxiomType.Metacondition
         # The rest we ignoring
         elif the_rest_axioms(statement):
->>>>>>> 2d395717
             return AxiomType.Trivial
         else:
             raise NotImplementedError(f'Unknown axiom: {repr(statement)}')
 
-<<<<<<< HEAD
-=======
     def _unambiguize_scope(
         self, statement: AxiomaticStatement | ProvableStatement, args: tuple[Metavariable, ...]
     ) -> tuple[Scope, ...]:
@@ -620,7 +462,6 @@
             scopes = (scope,)
         return scopes
 
->>>>>>> 2d395717
     def _to_pattern(self, scope: NotationScope, term: Term) -> Callable[[VarArg(nf.Pattern)], nf.Pattern]:
         def resolve_as_notation(name: str, subterms: tuple[Term, ...]) -> Callable[[VarArg(nf.Pattern)], nf.Pattern]:
             converted_args = tuple(self._to_pattern(scope, arg) for arg in subterms)
@@ -719,163 +560,6 @@
         else:
             self._axioms[name] = [axiom]
 
-<<<<<<< HEAD
-    def _get_axiom_name(self, statement: AxiomaticStatement | EssentialStatement | Block) -> str:
-        if isinstance(statement, Block):
-            st = statement.statements[-1]
-        else:
-            st = statement
-        assert isinstance(st, AxiomaticStatement | EssentialStatement)
-        return st.label
-
-    def _get_axiom_term(self, statement: AxiomaticStatement | EssentialStatement | Block) -> Term:
-        if isinstance(statement, Block):
-            st = statement.statements[-1]
-        else:
-            st = statement
-        assert isinstance(st, AxiomaticStatement | EssentialStatement)
-        return st.terms[1]
-
-    def _prepare_scope_for_block(self, block: Block, scope: Scope) -> tuple[nf.Pattern, ...]:
-        def new_metavariable(
-            metavar: nf.MetaVar,
-            e_fresh: tuple[nf.EVar, ...] = (),
-            s_fresh: tuple[nf.SVar, ...] = (),
-            positive: tuple[nf.SVar, ...] = (),
-            negative: tuple[nf.SVar, ...] = (),
-            app_ctx_holes: tuple[nf.EVar, ...] = (),
-        ) -> nf.MetaVar:
-            name = metavar.name
-            e_fresh = metavar.e_fresh + e_fresh
-            s_fresh = metavar.s_fresh + s_fresh
-            positive = metavar.positive + positive
-            negative = metavar.negative + negative
-            app_ctx_holes = metavar.app_ctx_holes + app_ctx_holes
-            return nf.MetaVar(name, e_fresh, s_fresh, positive, negative, app_ctx_holes)
-
-        def add_fresh_mc(metavar_name: str, var_name: str) -> None:
-            var = scope.resolve(var_name)
-            metavar = scope.resolve(metavar_name)
-            assert isinstance(metavar, nf.MetaVar)
-            if isinstance(var, nf.EVar):
-                new_var = new_metavariable(metavar, e_fresh=(var,))
-            elif isinstance(var, nf.SVar):
-                new_var = new_metavariable(metavar, s_fresh=(var,))
-            else:
-                raise NotImplementedError
-            scope.supercede_metavariable(metavar_name, new_var)
-
-        antecedents: list[nf.Pattern] = []
-        for phase in ('metaconditions', 'antecedents'):
-            for statement in block.statements[:-1]:
-                if phase == 'metaconditions':
-                    if isinstance(statement, EssentialStatement):
-                        kind = self._check_axiom(scope, statement)
-                        match kind:
-                            case AxiomType.Metacondition:
-                                assert isinstance(statement.terms[0], Application)
-                                if statement.terms[0].symbol == '#Fresh':
-                                    assert isinstance(statement.terms[1], Metavariable)
-                                    assert isinstance(statement.terms[2], Metavariable)
-
-                                    var_name = statement.terms[1].name
-                                    metavar_name = statement.terms[2].name
-                                    add_fresh_mc(metavar_name, var_name)
-                                elif statement.terms[0].symbol == '#ApplicationContext':
-                                    assert isinstance(statement.terms[1], Metavariable)
-                                    assert isinstance(statement.terms[2], Metavariable)
-
-                                    var_name = statement.terms[1].name
-                                    metavar_name = statement.terms[2].name
-                                    var = scope.resolve(var_name)
-                                    metavar = scope.resolve(metavar_name)
-                                    assert isinstance(metavar, nf.MetaVar)
-                                    assert isinstance(var, nf.EVar)
-                                    new_var = new_metavariable(metavar, app_ctx_holes=(var,))
-                                    scope.supercede_metavariable(metavar_name, new_var)
-                                else:
-                                    raise NotImplementedError
-                            case _:
-                                continue
-                    elif isinstance(statement, DisjointStatement):
-                        var_name = statement.metavariables[0].name
-                        metavar_name = statement.metavariables[1].name
-                        assert len(statement.metavariables) == 2
-                        add_fresh_mc(metavar_name, var_name)
-                    else:
-                        raise NotImplementedError
-                elif phase == 'antecedents':
-                    if isinstance(statement, EssentialStatement):
-                        kind = self._check_axiom(scope, statement)
-                        match kind:
-                            case AxiomType.LocalNotation:
-                                # This notation actually replaces an existing variable
-                                self._add_notation(scope, scope, statement)
-                            case AxiomType.Provable:
-                                axiom = self._convert_axiom_for_scope(scope, statement)
-                                antecedents.append(axiom.pattern)
-                            case AxiomType.Substitution:
-                                # $e #Substitution ph1 ph2 ph3 xX`,
-                                # we must replace `ph1` with `XSubst(ph2, ph3, xX)`
-                                assert isinstance(statement.terms[1], Metavariable)
-                                assert all(isinstance(arg, Term) for arg in statement.terms[2:])
-
-                                symbol = statement.terms[1].name
-                                # Typecheck is added with the 'all' statement
-                                args: tuple[Metavariable, ...] = statement.terms[2:]  # type: ignore
-                                assert len(args) == 3
-                                notation_scope = to_notation_scope(scope, ())
-                                last_arg = args[-1]
-                                assert isinstance(last_arg, Metavariable)
-
-                                def get_subst_lambda(
-                                    notation_scope: NotationScope, meta_args: tuple[Metavariable, ...]
-                                ) -> Callable[[VarArg(nf.Pattern)], nf.Pattern]:
-                                    converted_args = tuple(self._to_pattern(notation_scope, arg) for arg in meta_args)
-
-                                    def notation_lambda(*fargs: nf.Pattern) -> nf.Pattern:
-                                        assert len(converted_args) == 3
-                                        pattern, plug, var = tuple(arg(*fargs) for arg in converted_args)
-                                        assert isinstance(pattern, nf.MetaVar | nf.ESubst | nf.SSubst)
-                                        assert isinstance(plug, nf.Pattern)
-                                        assert isinstance(var, nf.EVar | nf.SVar)
-                                        if isinstance(var, nf.EVar):
-                                            return nf.ESubst(pattern, var, plug)
-                                        elif isinstance(var, nf.SVar):
-                                            return nf.SSubst(pattern, var, plug)
-                                        else:
-                                            raise NotImplementedError
-
-                                    return notation_lambda
-
-                                notation = Notation(
-                                    symbol,
-                                    (),
-                                    notation_scope.arguments_type_check,
-                                    get_subst_lambda(notation_scope, args),
-                                )
-                                scope.add_notation(notation)
-                            case _:
-                                continue
-                    else:
-                        continue
-                else:
-                    raise NotImplementedError
-        return tuple(antecedents)
-
-    def _convert_axiom_for_scope(self, scope: Scope, statement: AxiomaticStatement | EssentialStatement) -> Axiom:
-        name = self._get_axiom_name(statement)
-        variables: tuple[Metavariable, ...] = self._collect_variables(statement.terms[1])
-        term = self._get_axiom_term(statement)
-
-        var_names = tuple(var.name for var in variables)
-        notation_scope = to_notation_scope(scope, variables)
-        notation_lambda = self._to_pattern(notation_scope, term)
-        notation = Notation(name, var_names, notation_scope.arguments_type_check, notation_lambda)
-
-        axiom_pattern = scope.notation_as_axiom(notation)
-        axiom = Axiom(name, var_names, notation_scope.arguments_type_check, axiom_pattern)
-=======
     def _add_lemma(self, name: str, lemma: Lemma) -> None:
         if name in self._lemmas:
             self._lemmas[name].append(lemma)
@@ -1068,5 +752,4 @@
             axiom = Lemma(name, var_names, notation_scope.arguments_type_check, axiom_pattern)
         else:
             raise NotImplementedError
->>>>>>> 2d395717
         return axiom