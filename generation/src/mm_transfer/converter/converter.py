from __future__ import annotations

import re
from enum import Enum
from typing import TYPE_CHECKING

from mypy_extensions import VarArg

import proof_generation.pattern as nf
<<<<<<< HEAD
from mm_transfer.converter.representation import Axiom, AxiomWithAntecedents, Lemma, LemmaWithAntecedents, Notation, Proof
=======
from mm_transfer.converter.representation import Axiom, AxiomWithAntecedents, Lemma, LemmaWithAntecedents, Notation
>>>>>>> b033a4f5
from mm_transfer.converter.scope import GlobalScope, Scope, to_notation_scope
from mm_transfer.metamath.ast import (
    Application,
    AxiomaticStatement,
    Block,
    ConstantStatement,
    DisjointStatement,
    EssentialStatement,
    FloatingStatement,
    Metavariable,
    ProvableStatement,
    Term,
    VariableStatement,
)

if TYPE_CHECKING:
    from collections.abc import Callable

    from mm_transfer.converter.scope import NotationScope
    from mm_transfer.metamath.ast import Database


class AxiomType(Enum):
    Trivial = 1
    Notation = 2
    Provable = 3
    LocalNotation = 4
    Metacondition = 5
    Substitution = 6


class MetamathConverter:
    """
    Get the parsed object and try to convert it making as few iterations as possible
    """

    def __init__(self, parsed: Database, parse_axioms: bool = True) -> None:
        self.parsed = parsed
        # TODO: Remove it after we start supporting all possible axioms in all our slices
        self._convert_axioms = parse_axioms

        self._scope: GlobalScope = GlobalScope()
        self._declared_constants: set[str] = set()
        self._declared_variables: dict[str, Metavariable] = {}
        self._axioms: dict[str, list[Axiom]] = {}
<<<<<<< HEAD
        self._ignored_axioms: list[AxiomaticStatement] = []
        self._lemmas: dict[str, list[Lemma]] = {}
        self._ignored_lemmas: list[ProvableStatement] = []
        self._declared_proof: Proof | None = None
=======
        self._pattern_constructors: set[str] = set()
        self._proof_rules: set[str] = set()
        self._ignored_axioms: list[AxiomaticStatement] = []
        self._lemmas: dict[str, list[Lemma]] = {}
        self._ignored_lemmas: list[ProvableStatement] = []
>>>>>>> b033a4f5

        # Add special cases that formalized in the new format differently
        self._add_builtin_notations()

        # Go over all statements 1 by 1
        self._top_down()

    @property
    def lemmas(self) -> tuple[str, ...]:
        return tuple(self._lemmas.keys())

    @property
    def axioms(self) -> tuple[str, ...]:
        return tuple(self._axioms.keys())

    @property
    def exported_axioms(self) -> tuple[str, ...]:
        return tuple(axiom for axiom in self.axioms if self.is_exported_axiom(axiom))

    @property
    def proof_rules(self) -> set[str]:
        return set(self._proof_rules)

    @property
    def pattern_constructors(self) -> set[str]:
        return set(self._pattern_constructors)

    def is_lemma(self, name: str) -> bool:
        return name in self._lemmas

    def is_axiom(self, name: str) -> bool:
        return name in self._axioms

    def is_pattern_constructor(self, name: str) -> bool:
        return name in self._pattern_constructors

    def is_proof_rule(self, name: str) -> bool:
        return name in self._proof_rules

    def is_exported_axiom(self, name: str) -> bool:
        return self.is_axiom(name) and not self.is_pattern_constructor(name) and not self.is_proof_rule(name)

    def get_axiom_by_name(self, name: str) -> Axiom:
        # todo: Duplication is intentionally unsupported
        assert self.is_axiom(name)
        return self._axioms[name][0]

    def get_lemma_by_name(self, name: str) -> Lemma:
        # todo: Duplication is intentionally unsupported
        assert self.is_lemma(name)
        return self._lemmas[name][0]

    def _top_down(self) -> None:
        """
        Convert the database from top to bottom
        """
        notations: list[AxiomaticStatement] = []
        axioms: list[AxiomaticStatement | Block] = []
        lemmas: list[ProvableStatement | Block] = []

        def sort_axiom(statement: AxiomaticStatement, add_statement: AxiomaticStatement | Block) -> None:
            axiom_type = self._check_axiom(self._scope, statement)
            if axiom_type == AxiomType.Notation:
                notations.append(statement)
            elif axiom_type == AxiomType.Provable:
                axioms.append(add_statement)
            else:
                return

        for statement in self.parsed.statements:
            if isinstance(statement, ConstantStatement):
                self._import_constants(statement)
            elif isinstance(statement, VariableStatement):
                self._import_variables(statement)
            elif isinstance(statement, FloatingStatement):
                self._import_floating(statement)
            elif isinstance(statement, AxiomaticStatement):
<<<<<<< HEAD
                self._import_axiom(statement)
            elif isinstance(statement, ProvableStatement):
                self._import_lemma(statement)
=======
                sort_axiom(statement, statement)
            elif isinstance(statement, ProvableStatement):
                lemmas.append(statement)
>>>>>>> b033a4f5
            elif isinstance(statement, Block):
                last_statment = statement.statements[-1]
                if isinstance(last_statment, AxiomaticStatement):
                    if self._convert_axioms:
                        sort_axiom(last_statment, statement)
                elif isinstance(last_statment, ProvableStatement):
<<<<<<< HEAD
                    self._import_provable(last_statment)

                    if self._convert_axioms:
                        self._import_lemma(statement)
=======
                    if self._convert_axioms:
                        lemmas.append(statement)
>>>>>>> b033a4f5
                else:
                    raise NotImplementedError(f'Unknown statement: {repr(statement)}')
            else:
                raise NotImplementedError(f'Unknown statement: {repr(statement)}')

<<<<<<< HEAD
    def _import_provable(self, statement: ProvableStatement) -> None:
        def split_proof(proof: str) -> tuple[dict[str, int], str]:
            offset = len(statement.get_metavariables())
            lemma_n = offset + 1
            declared_lemmas: dict[str, int] = {}
            instructions: str = ""

            # TODO: Make some better whitespace handling
            for (i, letter) in enumerate(proof):
                if letter == "(":
                    break

            for (j, letter) in enumerate(proof[i+1:]):
                if letter != " ":
                    break

            buffer = ""
            for (l, letter) in enumerate(proof[i+j+1:]):
                if letter == " ":
                    declared_lemmas[lemma_n] = buffer
                    lemma_n += 1
                    buffer = ""
                    continue

                if letter == ")":
                    break

                buffer += letter

            for letter in proof[i+j+l+2:]:
                if letter == " ":
                    continue
                instructions += letter

            return (declared_lemmas, instructions)

        declared_lemmas, instructions = split_proof(statement.proof)

        letter_to_number = {
            'A': 1, 'B': 2, 'C': 3, 'D': 4, 'E': 5, 'F': 6, 'G': 7, 'H': 8, 'I': 9,
            'J': 10, 'K': 11, 'L': 12, 'M': 13, 'N': 14, 'O': 15, 'P': 16, 'Q': 17,
            'R': 18, 'S': 19, 'T': 20
        }

        def convert_to_number(word: str) -> int:
            encoding = reversed(word)
            first_letter, *encoding = encoding

            n: int = letter_to_number[first_letter]

            letter_to_number2 = {
                'U': 1, 'V': 2, 'W': 3, 'X': 4, 'Y': 5
            }

            base = 0
            for letter in encoding:
                n += letter_to_number2[letter] * pow(5, base) * 20
                base += 1

            return n

        def convert_number_to_instr(number: int) -> str:
            if number in declared_lemmas:
                return declared_lemmas[number]

            return f"Load {number}"

        self._declared_proof = Proof(declared_lemmas, [])

        buffer: str = ""
        for letter in instructions:
            if letter == "Z":
                assert buffer == ""
                # The choice of 0 is arbitrary
                self._declared_proof.instructions.append(0)

            buffer += letter
            if letter in letter_to_number:
                self._declared_proof.instructions.append(convert_to_number(buffer))
                buffer = ""
                continue

    # add builtin notation
    def exec_instruction(self, instructions, proofexp: ProofExp):
        for instruction in instructions:
            pass
            # if instruction is "*-is-pattern":
            #    proofexp.interpreter.pattern(self.term_constructors[instruction].pattern)
            # elif instruction is a non-trivial axiom: # it cannot be #Pattern sigma
            #    proofexp.load_axiom(instruction)
            # elif instruction is "proof-rule-mp":
            #    ...
=======
        # Second sweep
        for notation in notations:
            self._import_axiom(notation)
        for axiom in axioms:
            self._import_axiom(axiom)
        for lemma in lemmas:
            self._import_lemma(lemma)
>>>>>>> b033a4f5

    def _import_constants(self, statement: ConstantStatement) -> None:
        self._declared_constants.update(set(statement.constants))

    def _import_variables(self, statement: VariableStatement) -> None:
        for var in statement.metavariables:
            self._declared_variables[var.name] = var

    def _import_floating(self, statement: FloatingStatement) -> None:
        def get_pattern(st: FloatingStatement) -> Metavariable | None:
            if (
                isinstance(st.terms[0], Application)
                and st.terms[0].symbol == '#Pattern'
                and isinstance(st.terms[1], Metavariable)
                and st.terms[1].name in self._declared_variables
            ):
                return self._declared_variables[st.terms[1].name]
            else:
                return None

        def get_symbol(st: FloatingStatement) -> Metavariable | None:
            if (
                isinstance(st.terms[0], Application)
                and st.terms[0].symbol == '#Symbol'
                and isinstance(st.terms[1], Metavariable)
                and st.terms[1].name in self._declared_variables
            ):
                return self._declared_variables[st.terms[1].name]
            else:
                return None

        def get_var(st: FloatingStatement) -> Metavariable | None:
            if (
                isinstance(st.terms[0], Application)
                and st.terms[0].symbol == '#Variable'
                and isinstance(st.terms[1], Metavariable)
                and st.terms[1].name in self._declared_variables
            ):
                return self._declared_variables[st.terms[1].name]
            else:
                return None

        def get_element_var(st: FloatingStatement) -> Metavariable | None:
            if (
                isinstance(st.terms[0], Application)
                and st.terms[0].symbol == '#ElementVariable'
                and isinstance(st.terms[1], Metavariable)
                and st.terms[1].name in self._declared_variables
            ):
                return self._declared_variables[st.terms[1].name]
            else:
                return None

        def get_set_var(st: FloatingStatement) -> Metavariable | None:
            if (
                isinstance(st.terms[0], Application)
                and st.terms[0].symbol == '#SetVariable'
                and isinstance(st.terms[1], Metavariable)
                and st.terms[1].name in self._declared_variables
            ):
                return self._declared_variables[st.terms[1].name]
            else:
                return None

        if var := get_pattern(statement):
            self._scope.add_metavariable(var)
        elif var := get_symbol(statement):
            self._scope.add_symbol(var)
        elif var := get_var(statement):
            self._scope.add_variable(var)
        elif var := get_element_var(statement):
            self._scope.add_element_var(var)
        elif var := get_set_var(statement):
            self._scope.add_set_var(var)
        else:
            print(f'Unknown floating statement: {repr(statement)}')

    def _import_axiom(self, statement: AxiomaticStatement | Block) -> None:
        actual_statement = statement if isinstance(statement, AxiomaticStatement) else statement.statements[-1]
        assert isinstance(actual_statement, AxiomaticStatement)

        axiom_type = self._check_axiom(self._scope, actual_statement)
        if axiom_type in (AxiomType.Trivial, AxiomType.Substitution, AxiomType.Metacondition, AxiomType.LocalNotation):
            # We don't need to do anything for such top-level axioms
            return
        elif axiom_type in (AxiomType.Notation, AxiomType.Provable):
            if not self._convert_axioms and axiom_type == AxiomType.Provable:
                # TODO: Bypass parsing for some slices
                return

            # Prepare scopes if we need more than one
            args: tuple[Metavariable, ...]
            if axiom_type == AxiomType.Provable:
                args = self._collect_variables(actual_statement.terms[1])
            elif axiom_type == AxiomType.Notation:
                # It looks like #Notation (args) (replacement)
                assert len(actual_statement.terms) == 3 and isinstance(actual_statement.terms[1], Application)
                metavar_args = actual_statement.terms[1].subterms
                # Typechecker cannot swallow code below, so we need to silence a warning for this assignment
                assert all(isinstance(arg, Metavariable) for arg in metavar_args)
                args = tuple(metavar_args)  # type: ignore
            else:
                raise NotImplementedError(f'Unexpected axiom type: {axiom_type}')

            # Get all possible scopes
            scopes = self._unambiguize_scope(actual_statement, args)

            # Then add actual axioms or notations
            for scope in scopes:
                # Update the scope depending on the Block statements
                antecedents: tuple[nf.Pattern, ...] = ()
                if isinstance(statement, Block):
                    antecedents = self._prepare_scope_for_block(statement, scope)

                if axiom_type == AxiomType.Provable:
                    axiom = self._convert_axiom_for_scope(scope, actual_statement)
                    if len(antecedents) > 0:
                        axiom = AxiomWithAntecedents(
                            axiom.name, axiom.args, axiom.type_check, axiom.pattern, antecedents
                        )
                    self._add_axiom(axiom.name, axiom)
                else:
                    self._add_notation(scope, self._scope, actual_statement)
        else:
            raise NotImplementedError(f'Unknown axiom type: {axiom_type}')

    def _import_lemma(self, statement: ProvableStatement | Block) -> None:
        actual_statement = statement if isinstance(statement, ProvableStatement) else statement.statements[-1]
        assert isinstance(actual_statement, ProvableStatement)

        if not self._convert_axioms:
            # TODO: Remove this after we start supporting all possible axioms in all our slices
            return
        if not (isinstance(actual_statement.terms[0], Application) and actual_statement.terms[0].symbol == '|-'):
            self._ignored_lemmas.append(actual_statement)
            return

        # Prepare scopes if we need more than one
        args = self._collect_variables(actual_statement.terms[1])
        scopes = self._unambiguize_scope(actual_statement, args)

        # Then add actual axioms or notations
        for scope in scopes:
            # Update the scope depending on the Block statements
            antecedents: tuple[nf.Pattern, ...] = ()
            if isinstance(statement, Block):
                antecedents = self._prepare_scope_for_block(statement, scope)

            lemma = self._convert_axiom_for_scope(scope, actual_statement)
            assert isinstance(lemma, Lemma)
            if len(antecedents) > 0:
                lemma = LemmaWithAntecedents(lemma.name, lemma.args, lemma.type_check, lemma.pattern, antecedents)
            self._add_lemma(lemma.name, lemma)

    def _check_axiom(self, scope: Scope, statement: AxiomaticStatement | EssentialStatement) -> AxiomType:
        is_constant = re.compile(r'"\S+"')

        def constant_is_pattern_axiom(st: AxiomaticStatement | EssentialStatement) -> bool:
            if (
                isinstance(st.terms[0], Application)
                and st.terms[0].symbol == '#Pattern'
                and isinstance(st.terms[1], Application)
                and st.terms[1].symbol in self._declared_constants
                and is_constant.match(st.terms[1].symbol)
            ):
                # We can distinguish domain values from other constants, but we decided
                # to keep quotes in favor of the direct correspondence between Metamath
                # and the new format.
                scope.add_domain_value(st.terms[1].symbol)
                return True
            else:
                return False

        def is_pattern_axiom(st: AxiomaticStatement | EssentialStatement) -> bool:
            if isinstance(st.terms[0], Application) and st.terms[0].symbol == '#Pattern':
                self._pattern_constructors.add(st.label)
                return True
            else:
                return False

        def symbol_axiom(st: AxiomaticStatement | EssentialStatement) -> bool:
            if (
                isinstance(st.terms[0], Application)
                and st.terms[0].symbol == '#Symbol'
                and isinstance(st.terms[1], Application)
                and len(st.terms[1].subterms) == 0
            ):
                scope.add_symbol(st.terms[1].symbol)
                return True
            else:
                return False

        def proved_axiom(st: AxiomaticStatement | EssentialStatement) -> bool:
            if isinstance(st.terms[0], Application) and st.terms[0].symbol == '|-':
                if isinstance(st, AxiomaticStatement) and st.label.startswith('proof-rule-'):
                    self._proof_rules.add(st.label)
                return True
            else:
                return False

        def sugar_axiom(st: AxiomaticStatement | EssentialStatement) -> bool:
            if (
                isinstance(st.terms[0], Application)
                and st.terms[0].symbol == '#Notation'
                and isinstance(st.terms[1], Application)
                and len(st.terms) == 3
                and (st.terms[1].symbol != st.terms[2].symbol if isinstance(st.terms[2], Application) else True)
            ):
                return True
            else:
                return False

        def local_notation(st: AxiomaticStatement | EssentialStatement) -> bool:
            if (
                isinstance(st, EssentialStatement)
                and isinstance(st.terms[0], Application)
                and st.terms[0].symbol == '#Notation'
                and isinstance(st.terms[1], Metavariable)
            ):
                return True
            else:
                return False

        def substitution(st: AxiomaticStatement | EssentialStatement) -> bool:
            if (
                isinstance(st, EssentialStatement)
                and isinstance(st.terms[0], Application)
                and st.terms[0].symbol == '#Substitution'
            ):
                return True
            else:
                return False

        def metacondition(st: AxiomaticStatement | EssentialStatement) -> bool:
            if (
                isinstance(st, EssentialStatement)
                and isinstance(st.terms[0], Application)
                and st.terms[0].symbol
                in ('#Fresh', '#ApplicationContext')  # We will add #Negative, #Positive as we add support for them
            ):
                return True
            else:
                return False

        def the_rest_axioms(st: AxiomaticStatement | EssentialStatement) -> bool:
            if (
                isinstance(st, AxiomaticStatement)
                and isinstance(st.terms[0], Application)
                and st.terms[0].symbol.startswith('#')
            ):
                self._ignored_axioms.append(st)
                return True
            else:
                return False

        # $a #Pattern 101010
        if constant_is_pattern_axiom(statement):
            return AxiomType.Trivial
        # $a #Symbol ...
        elif symbol_axiom(statement):
            return AxiomType.Trivial
        # $a #Notation ...
        elif sugar_axiom(statement):
            return AxiomType.Notation
        # $a |- ...
        elif proved_axiom(statement):
            return AxiomType.Provable
        # $a #Pattern ...
        elif is_pattern_axiom(statement):
            return AxiomType.Provable
        # like $a #something ...
        elif local_notation(statement):
            return AxiomType.LocalNotation
        # $a #Substitution ...
        elif substitution(statement):
            return AxiomType.Substitution
        # $a #Fresh ... or $d x y
        elif metacondition(statement):
            return AxiomType.Metacondition
        # The rest we ignoring
        elif the_rest_axioms(statement):
            return AxiomType.Trivial
        else:
            raise NotImplementedError(f'Unknown axiom: {repr(statement)}')

    def _unambiguize_scope(
        self, statement: AxiomaticStatement | ProvableStatement, args: tuple[Metavariable, ...]
    ) -> tuple[Scope, ...]:
        ambiguous_args = tuple(arg.name for arg in args if self._scope.is_ambiguous(arg))
        if len(ambiguous_args) > 0:
            scopes = self._scope.unambiguize(ambiguous_args)
        else:
            scope = Scope()
            scope.import_from_scope(self._scope)
            scopes = (scope,)
        return scopes

    def _to_pattern(self, scope: NotationScope, term: Term) -> Callable[[VarArg(nf.Pattern)], nf.Pattern]:
        def resolve_as_notation(name: str, subterms: tuple[Term, ...]) -> Callable[[VarArg(nf.Pattern)], nf.Pattern]:
            converted_args = tuple(self._to_pattern(scope, arg) for arg in subterms)

            def resolve_notation(*args: nf.Pattern) -> nf.Pattern:
                real_args = [arg(*args) for arg in converted_args]
                notation = scope.resolve_notation(name, *real_args)
                return notation(*real_args)

            return resolve_notation

        match term:
            case Application(symbol, subterms):
                if scope.is_notation(symbol):
                    return resolve_as_notation(symbol, subterms)
                elif scope.is_symbol(symbol):
                    resolved = scope.resolve_as_callable(symbol)
                    return lambda *args: resolved(*args)
                else:
                    raise NotImplementedError
            case Metavariable(name):
                if scope.is_notation(name):
                    # Assumption: local notations don't have arguments
                    subterms = ()
                    return resolve_as_notation(name, subterms)
                resolved = scope.resolve_as_callable(name)
                return lambda *args: resolved(*args)
            case _:
                raise NotImplementedError

    def _add_notation(self, scope: Scope, add_to: Scope, statement: AxiomaticStatement | EssentialStatement) -> None:
        if isinstance(statement.terms[1], Application):
            symbol: str = statement.terms[1].symbol
            args = statement.terms[1].subterms
            term = statement.terms[2]
        elif isinstance(statement.terms[1], Metavariable):
            symbol = statement.terms[1].name
            args = ()
            term = statement.terms[2]
        else:
            raise NotImplementedError

        # Typechecker cannot swallow code below, so we need to silence a warning for this assignment
        assert all(isinstance(arg, Metavariable) for arg in args)
        metavar_args: tuple[Metavariable, ...] = tuple(args)  # type: ignore
        arg_names = tuple(arg.name for arg in metavar_args)
        notation_scope = to_notation_scope(scope, metavar_args)
        notation_lambda = self._to_pattern(notation_scope, term)
        notation = Notation(symbol, arg_names, notation_scope.arguments_type_check, notation_lambda)
        add_to.add_notation(notation)

    def _add_builtin_notations(self) -> None:
        application = Notation(
            '\\app',
            ('ph0', 'ph1'),
            lambda *args: isinstance(args[0], nf.Pattern) and isinstance(args[1], nf.Pattern),
            lambda *args: nf.Application(args[0], args[1]),
        )
        self._scope.add_notation(application)
        imp = Notation(
            '\\imp',
            ('ph0', 'ph1'),
            lambda *args: isinstance(args[0], nf.Pattern) and isinstance(args[1], nf.Pattern),
            lambda *args: nf.Implication(args[0], args[1]),
        )
        self._scope.add_notation(imp)
        exists = Notation(
            '\\exists',
            ('x', 'ph1'),
            lambda *args: isinstance(args[0], nf.EVar) and isinstance(args[0], nf.Pattern),
            lambda *args: nf.Exists(args[0], args[1]),
        )
        self._scope.add_notation(exists)
        bot = Notation('\\bot', (), lambda *args: True, lambda *args: nf.Mu(nf.SVar(0), nf.SVar(0)))
        self._scope.add_notation(bot)
        not_ = Notation(
            '\\not',
            ('ph0',),
            lambda *args: True,
            lambda *args: nf.Implication(args[0], bot()),
        )
        self._scope.add_notation(not_)
        or_ = Notation(
            '\\or',
            ('ph0', 'ph1'),
            lambda *args: True,
            lambda *args: nf.Implication(not_(args[0]), args[1]),
        )
        self._scope.add_notation(or_)
        and_ = Notation(
            '\\and', ('ph0', 'ph1'), lambda *args: True, lambda *args: not_(or_(not_(args[0]), not_(args[1])))
        )
        self._scope.add_notation(and_)
        top = Notation('\\top', (), lambda *args: True, lambda *args: not_(bot()))
        self._scope.add_notation(top)

    def _collect_variables(self, term: Term) -> tuple[Metavariable, ...]:
        collected_variables: list[Metavariable] = []

        todo = [term]
        while todo:
            current = todo.pop()
            if isinstance(current, Application):
                todo.extend(current.subterms)
            elif isinstance(current, Metavariable):
                if current not in collected_variables:
                    collected_variables.append(current)
            else:
                raise NotImplementedError

        return tuple(collected_variables)

    def _add_axiom(self, name: str, axiom: Axiom) -> None:
        if name in self._axioms:
            self._axioms[name].append(axiom)
        else:
            self._axioms[name] = [axiom]

    def _add_lemma(self, name: str, lemma: Lemma) -> None:
        if name in self._lemmas:
            self._lemmas[name].append(lemma)
        else:
            self._lemmas[name] = [lemma]

    def _get_axiom_name(self, statement: AxiomaticStatement | EssentialStatement | ProvableStatement | Block) -> str:
        if isinstance(statement, Block):
            st = statement.statements[-1]
        else:
            st = statement
        assert isinstance(st, AxiomaticStatement | EssentialStatement | ProvableStatement)
        return st.label

    def _get_axiom_term(self, statement: AxiomaticStatement | EssentialStatement | ProvableStatement | Block) -> Term:
        if isinstance(statement, Block):
            st = statement.statements[-1]
        else:
            st = statement
        assert isinstance(st, AxiomaticStatement | EssentialStatement | ProvableStatement)
        return st.terms[1]

    def _prepare_scope_for_block(self, block: Block, scope: Scope) -> tuple[nf.Pattern, ...]:
        # Typecheck for the assignments two lines below
        assert all(isinstance(st, EssentialStatement | DisjointStatement) for st in block.statements[:-1])
        eh_statements: list[EssentialStatement | DisjointStatement] = block.statements[:-1]  # type: ignore

        # Update the scope with new notations and metaconditions
        self._convert_metaconditions(
            scope,
            tuple(filter(lambda st: isinstance(st, EssentialStatement | DisjointStatement), eh_statements)),
        )

        # Now add antedecents
        only_es = tuple(filter(lambda st: isinstance(st, EssentialStatement), eh_statements))
        antecedents: tuple[nf.Pattern, ...] = self._convert_antedecents(scope, only_es)  # type: ignore
        return antecedents

    def _convert_metaconditions(
        self, scope: Scope, statements: tuple[EssentialStatement | DisjointStatement, ...]
    ) -> None:
        def new_metavariable(
            metavar: nf.MetaVar,
            e_fresh: tuple[nf.EVar, ...] = (),
            s_fresh: tuple[nf.SVar, ...] = (),
            positive: tuple[nf.SVar, ...] = (),
            negative: tuple[nf.SVar, ...] = (),
            app_ctx_holes: tuple[nf.EVar, ...] = (),
        ) -> nf.MetaVar:
            name = metavar.name
            e_fresh = metavar.e_fresh + e_fresh
            s_fresh = metavar.s_fresh + s_fresh
            positive = metavar.positive + positive
            negative = metavar.negative + negative
            app_ctx_holes = metavar.app_ctx_holes + app_ctx_holes
            return nf.MetaVar(name, e_fresh, s_fresh, positive, negative, app_ctx_holes)

        def add_fresh_mc(metavar_name: str, var_name: str) -> None:
            var = scope.resolve(var_name)
            metavar = scope.resolve(metavar_name)
            assert isinstance(metavar, nf.MetaVar)
            if isinstance(var, nf.EVar):
                new_var = new_metavariable(metavar, e_fresh=(var,))
            elif isinstance(var, nf.SVar):
                new_var = new_metavariable(metavar, s_fresh=(var,))
            else:
                raise NotImplementedError
            scope.supercede_metavariable(metavar_name, new_var)

        for statement in statements:
            if isinstance(statement, EssentialStatement):
                kind = self._check_axiom(scope, statement)
                match kind:
                    case AxiomType.Metacondition:
                        assert isinstance(statement.terms[0], Application)
                        if statement.terms[0].symbol == '#Fresh':
                            assert isinstance(statement.terms[1], Metavariable)
                            assert isinstance(statement.terms[2], Metavariable)

                            var_name = statement.terms[1].name
                            metavar_name = statement.terms[2].name
                            add_fresh_mc(metavar_name, var_name)
                        elif statement.terms[0].symbol == '#ApplicationContext':
                            assert isinstance(statement.terms[1], Metavariable)
                            assert isinstance(statement.terms[2], Metavariable)

                            var_name = statement.terms[1].name
                            metavar_name = statement.terms[2].name
                            var = scope.resolve(var_name)
                            metavar = scope.resolve(metavar_name)
                            assert isinstance(metavar, nf.MetaVar)
                            assert isinstance(var, nf.EVar)
                            new_var = new_metavariable(metavar, app_ctx_holes=(var,))
                            scope.supercede_metavariable(metavar_name, new_var)
                        else:
                            raise NotImplementedError
                    case _:
                        continue
            elif isinstance(statement, DisjointStatement):
                assert len(statement.metavariables) == 2
                var_name = statement.metavariables[0].name
                metavar_name = statement.metavariables[1].name

                resolved_var = scope.resolve(var_name)
                assert isinstance(resolved_var, nf.EVar | nf.SVar)
                resolved_metavar = scope.resolve(metavar_name)

                if isinstance(resolved_metavar, nf.MetaVar):
                    add_fresh_mc(metavar_name, var_name)
                elif isinstance(resolved_metavar, nf.EVar | nf.SVar):
                    # We just need to check their identifier without touching the scope
                    assert resolved_metavar.name != resolved_var.name
                else:
                    raise NotImplementedError
            else:
                raise NotImplementedError

    def _convert_antedecents(self, scope: Scope, statements: tuple[EssentialStatement, ...]) -> tuple[nf.Pattern, ...]:
        antecedents: list[nf.Pattern] = []
        for statement in statements:
            kind = self._check_axiom(scope, statement)
            match kind:
                case AxiomType.LocalNotation:
                    # This notation actually replaces an existing variable
                    self._add_notation(scope, scope, statement)
                case AxiomType.Provable:
                    axiom = self._convert_axiom_for_scope(scope, statement)
                    antecedents.append(axiom.pattern)
                case AxiomType.Substitution:
                    # $e #Substitution ph1 ph2 ph3 xX`,
                    # we must replace `ph1` with `XSubst(ph2, ph3, xX)`
                    assert isinstance(statement.terms[1], Metavariable)
                    assert all(isinstance(arg, Term) for arg in statement.terms[2:])

                    symbol = statement.terms[1].name
                    # Typecheck is added with the 'all' statement
                    args: tuple[Metavariable, ...] = statement.terms[2:]  # type: ignore
                    assert len(args) == 3
                    notation_scope = to_notation_scope(scope, ())
                    last_arg = args[-1]
                    assert isinstance(last_arg, Metavariable)

                    def get_subst_lambda(
                        notation_scope: NotationScope, meta_args: tuple[Metavariable, ...]
                    ) -> Callable[[VarArg(nf.Pattern)], nf.Pattern]:
                        converted_args = tuple(self._to_pattern(notation_scope, arg) for arg in meta_args)

                        def notation_lambda(*fargs: nf.Pattern) -> nf.Pattern:
                            assert len(converted_args) == 3
                            pattern, plug, var = tuple(arg(*fargs) for arg in converted_args)
                            assert isinstance(pattern, nf.MetaVar | nf.ESubst | nf.SSubst)
                            assert isinstance(plug, nf.Pattern)
                            assert isinstance(var, nf.EVar | nf.SVar)
                            if isinstance(var, nf.EVar):
                                return nf.ESubst(pattern, var, plug)
                            elif isinstance(var, nf.SVar):
                                return nf.SSubst(pattern, var, plug)
                            else:
                                raise NotImplementedError

                        return notation_lambda

                    notation = Notation(
                        symbol,
                        (),
                        notation_scope.arguments_type_check,
                        get_subst_lambda(notation_scope, args),
                    )
                    scope.add_notation(notation)
                case _:
                    continue
        return tuple(antecedents)

    def _convert_axiom_for_scope(
        self, scope: Scope, statement: AxiomaticStatement | EssentialStatement | ProvableStatement
    ) -> Axiom:
        name = self._get_axiom_name(statement)
        variables: tuple[Metavariable, ...] = self._collect_variables(statement.terms[1])
        term = self._get_axiom_term(statement)

        var_names = tuple(var.name for var in variables)
        notation_scope = to_notation_scope(scope, variables)
        notation_lambda = self._to_pattern(notation_scope, term)
        notation = Notation(name, var_names, notation_scope.arguments_type_check, notation_lambda)

        axiom_pattern = scope.notation_as_axiom(notation)
        if isinstance(statement, AxiomaticStatement | EssentialStatement):
            axiom = Axiom(name, var_names, notation_scope.arguments_type_check, axiom_pattern)
        elif isinstance(statement, ProvableStatement):
            axiom = Lemma(name, var_names, notation_scope.arguments_type_check, axiom_pattern)
        else:
            raise NotImplementedError
        return axiom<|MERGE_RESOLUTION|>--- conflicted
+++ resolved
@@ -7,11 +7,7 @@
 from mypy_extensions import VarArg
 
 import proof_generation.pattern as nf
-<<<<<<< HEAD
 from mm_transfer.converter.representation import Axiom, AxiomWithAntecedents, Lemma, LemmaWithAntecedents, Notation, Proof
-=======
-from mm_transfer.converter.representation import Axiom, AxiomWithAntecedents, Lemma, LemmaWithAntecedents, Notation
->>>>>>> b033a4f5
 from mm_transfer.converter.scope import GlobalScope, Scope, to_notation_scope
 from mm_transfer.metamath.ast import (
     Application,
@@ -57,18 +53,12 @@
         self._declared_constants: set[str] = set()
         self._declared_variables: dict[str, Metavariable] = {}
         self._axioms: dict[str, list[Axiom]] = {}
-<<<<<<< HEAD
-        self._ignored_axioms: list[AxiomaticStatement] = []
-        self._lemmas: dict[str, list[Lemma]] = {}
-        self._ignored_lemmas: list[ProvableStatement] = []
-        self._declared_proof: Proof | None = None
-=======
         self._pattern_constructors: set[str] = set()
         self._proof_rules: set[str] = set()
         self._ignored_axioms: list[AxiomaticStatement] = []
         self._lemmas: dict[str, list[Lemma]] = {}
         self._ignored_lemmas: list[ProvableStatement] = []
->>>>>>> b033a4f5
+        self._declared_proof: Proof | None = None
 
         # Add special cases that formalized in the new format differently
         self._add_builtin_notations()
@@ -146,36 +136,32 @@
             elif isinstance(statement, FloatingStatement):
                 self._import_floating(statement)
             elif isinstance(statement, AxiomaticStatement):
-<<<<<<< HEAD
-                self._import_axiom(statement)
-            elif isinstance(statement, ProvableStatement):
-                self._import_lemma(statement)
-=======
                 sort_axiom(statement, statement)
             elif isinstance(statement, ProvableStatement):
                 lemmas.append(statement)
->>>>>>> b033a4f5
             elif isinstance(statement, Block):
                 last_statment = statement.statements[-1]
                 if isinstance(last_statment, AxiomaticStatement):
                     if self._convert_axioms:
                         sort_axiom(last_statment, statement)
                 elif isinstance(last_statment, ProvableStatement):
-<<<<<<< HEAD
                     self._import_provable(last_statment)
 
-                    if self._convert_axioms:
-                        self._import_lemma(statement)
-=======
                     if self._convert_axioms:
                         lemmas.append(statement)
->>>>>>> b033a4f5
                 else:
                     raise NotImplementedError(f'Unknown statement: {repr(statement)}')
             else:
                 raise NotImplementedError(f'Unknown statement: {repr(statement)}')
 
-<<<<<<< HEAD
+        # Second sweep
+        for notation in notations:
+            self._import_axiom(notation)
+        for axiom in axioms:
+            self._import_axiom(axiom)
+        for lemma in lemmas:
+            self._import_lemma(lemma)
+
     def _import_provable(self, statement: ProvableStatement) -> None:
         def split_proof(proof: str) -> tuple[dict[str, int], str]:
             offset = len(statement.get_metavariables())
@@ -268,15 +254,6 @@
             #    proofexp.load_axiom(instruction)
             # elif instruction is "proof-rule-mp":
             #    ...
-=======
-        # Second sweep
-        for notation in notations:
-            self._import_axiom(notation)
-        for axiom in axioms:
-            self._import_axiom(axiom)
-        for lemma in lemmas:
-            self._import_lemma(lemma)
->>>>>>> b033a4f5
 
     def _import_constants(self, statement: ConstantStatement) -> None:
         self._declared_constants.update(set(statement.constants))
