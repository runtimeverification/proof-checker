from __future__ import annotations

from dataclasses import dataclass
from typing import TYPE_CHECKING

from mypy_extensions import VarArg

if TYPE_CHECKING:
    from collections.abc import Callable

    import proof_generation.pattern as nf


@dataclass(frozen=True)
class Notation:
    name: str
    args: tuple[str, ...]
    type_check: Callable[[VarArg(nf.Pattern)], bool]
    callable: Callable[[VarArg(nf.Pattern)], nf.Pattern]

    def __call__(self, *args: nf.Pattern) -> nf.Pattern:
        assert self.type_check(*args), f'Invalid arguments for {self.name}'
        return self.callable(*args)


@dataclass(frozen=True)
class Axiom:
    name: str
    args: tuple[str, ...]
    type_check: Callable[[VarArg(nf.Pattern)], bool]
    pattern: nf.Pattern


@dataclass(frozen=True)
<<<<<<< HEAD
class ComplexAxiom(Axiom):
=======
class AxiomWithAntecedents(Axiom):
>>>>>>> 2d395717
    name: str
    args: tuple[str, ...]
    type_check: Callable[[VarArg(nf.Pattern)], bool]
    pattern: nf.Pattern
    antecedents: tuple[nf.Pattern, ...]


<<<<<<< HEAD
@dataclass(frozen=True)
class Proof():
    #name: str
    #conclusion: nf.Pattern
    labels: dict[int, str]
    instructions: list[int]
=======
class Lemma(Axiom):
    # TODO: Add proof or proof-related methods later
    pass


class LemmaWithAntecedents(AxiomWithAntecedents, Lemma):
    # TODO: Add proof or proof-related methods later
    pass
>>>>>>> 2d395717
<|MERGE_RESOLUTION|>--- conflicted
+++ resolved
@@ -32,11 +32,7 @@
 
 
 @dataclass(frozen=True)
-<<<<<<< HEAD
-class ComplexAxiom(Axiom):
-=======
 class AxiomWithAntecedents(Axiom):
->>>>>>> 2d395717
     name: str
     args: tuple[str, ...]
     type_check: Callable[[VarArg(nf.Pattern)], bool]
@@ -44,14 +40,14 @@
     antecedents: tuple[nf.Pattern, ...]
 
 
-<<<<<<< HEAD
 @dataclass(frozen=True)
 class Proof():
     #name: str
     #conclusion: nf.Pattern
     labels: dict[int, str]
     instructions: list[int]
-=======
+
+
 class Lemma(Axiom):
     # TODO: Add proof or proof-related methods later
     pass
@@ -59,5 +55,4 @@
 
 class LemmaWithAntecedents(AxiomWithAntecedents, Lemma):
     # TODO: Add proof or proof-related methods later
-    pass
->>>>>>> 2d395717
+    pass