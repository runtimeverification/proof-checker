--- conflicted
+++ resolved
@@ -221,7 +221,6 @@
     converter = MetamathConverter(input_database)
     assert converter
 
-<<<<<<< HEAD
     extracted_axioms = []
     for axiom_name in converter.exported_axioms:
         axiom = converter.get_axiom_by_name(axiom_name)
@@ -230,9 +229,6 @@
             continue
         extracted_axioms.append(axiom.pattern)
 
-=======
-    extracted_axioms = [converter.get_axiom_by_name(axiom_name).pattern for axiom_name in converter.exported_axioms]
->>>>>>> d7c8c11c
     extracted_claims = [converter.get_lemma_by_name(lemma_name).pattern for lemma_name in converter.lemmas]
 
     class TranslatedProofSkeleton(p.ProofExp):
