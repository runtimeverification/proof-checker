from __future__ import annotations

import argparse
import os
from pathlib import Path

import proof_generation.pattern as nf
import proof_generation.proof as p
from mm_transfer.converter.converter import MetamathConverter
from mm_transfer.converter.representation import AxiomWithAntecedents
from mm_transfer.metamath.parser import load_database


def exec_proof(converter: MetamathConverter, target: str, proofexp: p.ProofExp) -> None:
    assert isinstance(proofexp.interpreter, p.StatefulInterpreter)
    interpreter = lambda: proofexp.interpreter
    stack = lambda: proofexp.interpreter.stack

    def get_delta(metavars: tuple[str, ...]) -> dict[int, nf.Pattern]:
        delta: dict[int, nf.Pattern] = {}

        nargs = len(metavars)
        i = 0
        for metavar_label in metavars:
            metavar = converter.resolve_metavar(metavar_label)
            pat = stack()[-(nargs + 1) + i]
            assert isinstance(pat, nf.Pattern)
            delta[metavar.name] = pat
            i += 1

        return delta

    def do_mp() -> None:
        left = stack()[-2]
        right = stack()[-1]
        assert isinstance(left, p.Proved)
        assert isinstance(right, p.Proved)
        interpreter().modus_ponens(left, right)

    # We do not support ambiguities right now
    exported_proof = converter.get_lemma_by_name(target).proof

    # lemma |-> memory id in MM
    mm_memory: list[nf.Pattern | p.Proved] = []
    # MM encoding offset
    memory_offset = len(exported_proof.labels)  # TODO: Add EH later

    # Keep track of proof step number
    for lemma in exported_proof.applied_lemmas:
        if lemma not in exported_proof.labels:
            if lemma == 0:
                # Z save
                pat = stack()[-1]
                mm_memory.append(pat)
                interpreter().save(str(pat), pat)
            else:
                # We play with memory, so we need to look for the original index in MM memory
                interpreter().load(str(mm_memory[lemma - memory_offset - 1]), mm_memory[lemma - memory_offset - 1])
            # We do not do anything else, as this was a load/save
            continue

        lemma_label = exported_proof.labels[lemma]

        # Lemma is one of these pattern constructors/notations
        if lemma_label in converter.pattern_constructors:
            # Cannot call .pattern here, as I have what I need on stack
            if lemma_label == 'app-is-pattern':
                left = stack()[-2]
                right = stack()[-1]
                assert isinstance(left, nf.Pattern)
                assert isinstance(right, nf.Pattern)
                interpreter().app(left, right)
                continue

            if lemma_label == 'imp-is-pattern':
                left = stack()[-2]
                right = stack()[-1]
                assert isinstance(left, nf.Pattern)
                assert isinstance(right, nf.Pattern)
                interpreter().implies(left, right)
                continue

            # Construct the axiom on stack
            pat_constructor_axiom = converter.get_axiom_by_name(lemma_label)
            interpreter().pattern(pat_constructor_axiom.pattern)

            # Instantiate it with instantiations given by MM (as MM does this implicitly)
            if len(pat_constructor_axiom.metavars) > 0:
                pat = stack()[-1]
                assert isinstance(pat, nf.Pattern)
                interpreter().instantiate_notation(pat, get_delta(converter.get_metavars_in_order(lemma_label)))

        # Lemma is one of these `metavar-is-pattern` functions
        elif lemma_label in converter._fp_label_to_pattern and isinstance(
            converter.get_floating_pattern_by_name(lemma_label)[0], nf.MetaVar
        ):
            # TODO: phi0-is-pattern should be in pattern constructors
            pat = converter.get_floating_pattern_by_name(lemma_label)[0]
            assert isinstance(pat, nf.MetaVar)
            interpreter().metavar(pat.name)

        # Lemma is in Gamma
        elif lemma_label in converter.exported_axioms:
            axiom = converter.get_axiom_by_name(lemma_label)
            saved_antecedents = []

            # For now, we treat EH's as antecedents in the pattern
            if isinstance(axiom, AxiomWithAntecedents):
                # This means the concrete antecedents are on stack given by MM stack
                # AFTER the instantiations for our lemma (as floatings go first)
                # We need to pop the antecedents to instantiate our axiom first
                for _ in axiom.antecedents:
                    saved_antecedents.append((str(stack()[-1]), stack()[-1]))
                    interpreter().save(str(stack()[-1]), stack()[-1])
                    interpreter().pop(stack()[-1])
                proofexp.load_axiom(convert_to_implication(axiom.antecedents, axiom.pattern))
            else:
                proofexp.load_axiom(axiom.pattern)

            # We need to instantiate the axiom depending on what we are given on stack
            if len(axiom.metavars) > 0:
                pat = stack()[-1]
                assert isinstance(pat, p.Proved)
                interpreter().instantiate(pat, get_delta(converter.get_metavars_in_order(lemma_label)))

            # Now we need to get rid of the antecedents
            if isinstance(axiom, AxiomWithAntecedents):
                for eh, pat in reversed(saved_antecedents):
                    interpreter().load(eh, pat)  # stack[-1]: eh1
                    pass  # stack[-2]: eh1 -> (eh2 -> (...))
                    do_mp()  # stack[-1]: eh2 -> (...)

        # Lemma is one of the fixed proof rules in the ML proof system
        elif lemma_label in converter.proof_rules:
            if lemma_label == 'proof-rule-prop-1':
                prop1 = interpreter().prop1()
                phi0 = stack()[-3]
                phi1 = stack()[-2]
                assert isinstance(phi0, nf.Pattern)
                assert isinstance(phi1, nf.Pattern)
                interpreter().instantiate(
                    prop1,
                    {0: phi0, 1: phi1},
                )
            if lemma_label == 'proof-rule-prop-2':
                prop2 = interpreter().prop2()
                phi0 = stack()[-4]
                phi1 = stack()[-3]
                phi2 = stack()[-2]
                assert isinstance(phi0, nf.Pattern)
                assert isinstance(phi1, nf.Pattern)
                assert isinstance(phi2, nf.Pattern)
                interpreter().instantiate(
                    prop2,
                    {
                        0: phi0,
                        1: phi1,
                        2: phi2,
                    },
                )
            if lemma_label == 'proof-rule-mp':
                do_mp()

                # We need to clean up redundant wellformedness checks
                conclusion_name, conclusion = (str(stack()[-1]), stack()[-1])
                interpreter().save(conclusion_name, conclusion)
                interpreter().pop(stack()[-1])
                interpreter().pop(stack()[-1])
                interpreter().pop(stack()[-1])
                interpreter().load(conclusion_name, conclusion)
        else:
            raise NotImplementedError(f'The proof label {lemma_label} is not recognized as an implemented instruction')

    pat = stack()[-1]
    assert isinstance(pat, p.Proved)
    assert pat == p.Proved(converter.get_lemma_by_name(target).pattern)
    interpreter().publish_proof(pat)


# TODO: This is unsound and should be replaced with a different handling
def convert_to_implication(antecedents: tuple[nf.Pattern, ...], conclusion: nf.Pattern) -> nf.Pattern:
    (ant, *ants) = antecedents

    if ants:
        return nf.Implication(ant, convert_to_implication(tuple(ants), conclusion))

    return nf.Implication(ant, conclusion)


def main() -> None:
    parser = argparse.ArgumentParser()
    parser.add_argument('input', help='Input Metamath database path')
    parser.add_argument('output', help='Output directory')
    parser.add_argument('target', help='Lemma whose proof is to be translated')
    parser.add_argument('--clean', default=True, help='Clean up the output directory if it exists')
    args = parser.parse_args()

    print('Parsing database...', end='', flush=True)
    input_database = load_database(args.input, include_proof=True)
    print(' Done.')

    # Prepare output dir
    output_dir = Path(args.output)
    if output_dir.exists():
        if args.clean:
            for file in output_dir.glob('*.mm'):
                file.unlink()
        else:
            print('Output directory already exists. Use --clean to overwrite.')
            return
    else:
        print('Creating output directory...')
        output_dir.mkdir()

    # Prepare the converter
    converter = MetamathConverter(input_database)
    assert converter

    extracted_axioms = []
    for axiom_name in converter.exported_axioms:
        axiom = converter.get_axiom_by_name(axiom_name)
        if isinstance(axiom, AxiomWithAntecedents):
            extracted_axioms.append(convert_to_implication(axiom.antecedents, axiom.pattern))
            continue
        extracted_axioms.append(axiom.pattern)

    extracted_claims = [converter.get_lemma_by_name(lemma_name).pattern for lemma_name in converter.lemmas]

    class TranslatedProofSkeleton(p.ProofExp):
        @staticmethod
        def axioms() -> list[p.Pattern]:
            return extracted_axioms

        @staticmethod
        def claims() -> list[p.Pattern]:
            return extracted_claims

        def execute_proofs_phase(self) -> None:
            assert self.interpreter.phase == p.ExecutionPhase.Proof
            exec_proof(converter, args.target, self)

    module = os.path.splitext(os.path.basename(args.input))[0]

<<<<<<< HEAD
    # TranslatedProofSkeleton.main(['', 'binary', 'gamma', str(output_dir / f'{module}.ml-gamma')])
    # TranslatedProofSkeleton.main(['', 'binary', 'claim', str(output_dir / f'{module}.ml-claim')])
    # TranslatedProofSkeleton.main(['', 'binary', 'proof', str(output_dir / f'{module}.ml-proof')])

    TranslatedProofSkeleton.main(['', 'memo', 'gamma', str(output_dir / f'{module}.ml-gamma')])
    TranslatedProofSkeleton.main(['', 'memo', 'claim', str(output_dir / f'{module}.ml-claim')])
    TranslatedProofSkeleton.main(['', 'memo', 'proof', str(output_dir / f'{module}.ml-proof')])
=======
    # Export axioms
    # Dry run
    claims = list(map(p.Claim, TranslatedProofSkeleton.claims()))
    counting_interpreter = p.CountingInterpreter(phase=p.ExecutionPhase.Gamma, claims=claims)
    proof_exp = TranslatedProofSkeleton(counting_interpreter)

    axiom_patterns = TranslatedProofSkeleton.axioms()
    for pattern in axiom_patterns:
        assert isinstance(pattern, p.Pattern)
        proof_exp.publish_axiom(proof_exp.interpreter.pattern(pattern))
    memoized_for_gamma = counting_interpreter.finalize()

    # Actual export
    with open(output_dir / f'{module}.ml-gamma', 'wb') as out:
        proof_exp = TranslatedProofSkeleton(
            p.MemoizingInterpreter(
                phase=p.ExecutionPhase.Gamma, claims=claims, out=out, patterns_for_memoization=memoized_for_gamma
            )
        )
        for pattern in axiom_patterns:
            assert isinstance(pattern, p.Pattern)
            proof_exp.publish_axiom(proof_exp.interpreter.pattern(pattern))

    # Export claims
    # Dry run
    claims = list(map(p.Claim, TranslatedProofSkeleton.claims()))
    counting_interpreter = p.CountingInterpreter(phase=p.ExecutionPhase.Claim, claims=claims)
    proof_exp = TranslatedProofSkeleton(counting_interpreter)
    for claim_expr in reversed(TranslatedProofSkeleton.claims()):
        assert isinstance(claim_expr, p.Pattern)
        proof_exp.publish_claim(proof_exp.interpreter.pattern(claim_expr))
    memoized_for_claims = counting_interpreter.finalize()

    # Actual export
    with open(output_dir / f'{module}.ml-claim', 'wb') as out:
        proof_exp = TranslatedProofSkeleton(
            p.MemoizingInterpreter(
                phase=p.ExecutionPhase.Claim, claims=claims, out=out, patterns_for_memoization=memoized_for_claims
            )
        )
        for claim_expr in reversed(TranslatedProofSkeleton.claims()):
            assert isinstance(claim_expr, p.Pattern)
            proof_exp.publish_claim(proof_exp.interpreter.pattern(claim_expr))

    # Export proof dry run
    counting_interpreter = p.CountingInterpreter(
        phase=p.ExecutionPhase.Proof, claims=[p.Claim(claim) for claim in extracted_claims], axioms=extracted_axioms
    )
    proofexp = TranslatedProofSkeleton(counting_interpreter)
    exec_proof(converter, args.target, proofexp)
    memoized_for_proofs = counting_interpreter.finalize()

    # Export proof
    with open(output_dir / f'{module}.ml-proof', 'wb') as out:
        proofexp = TranslatedProofSkeleton(
            p.MemoizingInterpreter(
                phase=p.ExecutionPhase.Proof,
                out=out,
                claims=[p.Claim(claim) for claim in extracted_claims],
                axioms=extracted_axioms,
                patterns_for_memoization=memoized_for_proofs,
            )
        )
        exec_proof(converter, args.target, proofexp)
>>>>>>> 03505f9b


if __name__ == '__main__':
    main()<|MERGE_RESOLUTION|>--- conflicted
+++ resolved
@@ -241,80 +241,9 @@
 
     module = os.path.splitext(os.path.basename(args.input))[0]
 
-<<<<<<< HEAD
-    # TranslatedProofSkeleton.main(['', 'binary', 'gamma', str(output_dir / f'{module}.ml-gamma')])
-    # TranslatedProofSkeleton.main(['', 'binary', 'claim', str(output_dir / f'{module}.ml-claim')])
-    # TranslatedProofSkeleton.main(['', 'binary', 'proof', str(output_dir / f'{module}.ml-proof')])
-
     TranslatedProofSkeleton.main(['', 'memo', 'gamma', str(output_dir / f'{module}.ml-gamma')])
     TranslatedProofSkeleton.main(['', 'memo', 'claim', str(output_dir / f'{module}.ml-claim')])
     TranslatedProofSkeleton.main(['', 'memo', 'proof', str(output_dir / f'{module}.ml-proof')])
-=======
-    # Export axioms
-    # Dry run
-    claims = list(map(p.Claim, TranslatedProofSkeleton.claims()))
-    counting_interpreter = p.CountingInterpreter(phase=p.ExecutionPhase.Gamma, claims=claims)
-    proof_exp = TranslatedProofSkeleton(counting_interpreter)
-
-    axiom_patterns = TranslatedProofSkeleton.axioms()
-    for pattern in axiom_patterns:
-        assert isinstance(pattern, p.Pattern)
-        proof_exp.publish_axiom(proof_exp.interpreter.pattern(pattern))
-    memoized_for_gamma = counting_interpreter.finalize()
-
-    # Actual export
-    with open(output_dir / f'{module}.ml-gamma', 'wb') as out:
-        proof_exp = TranslatedProofSkeleton(
-            p.MemoizingInterpreter(
-                phase=p.ExecutionPhase.Gamma, claims=claims, out=out, patterns_for_memoization=memoized_for_gamma
-            )
-        )
-        for pattern in axiom_patterns:
-            assert isinstance(pattern, p.Pattern)
-            proof_exp.publish_axiom(proof_exp.interpreter.pattern(pattern))
-
-    # Export claims
-    # Dry run
-    claims = list(map(p.Claim, TranslatedProofSkeleton.claims()))
-    counting_interpreter = p.CountingInterpreter(phase=p.ExecutionPhase.Claim, claims=claims)
-    proof_exp = TranslatedProofSkeleton(counting_interpreter)
-    for claim_expr in reversed(TranslatedProofSkeleton.claims()):
-        assert isinstance(claim_expr, p.Pattern)
-        proof_exp.publish_claim(proof_exp.interpreter.pattern(claim_expr))
-    memoized_for_claims = counting_interpreter.finalize()
-
-    # Actual export
-    with open(output_dir / f'{module}.ml-claim', 'wb') as out:
-        proof_exp = TranslatedProofSkeleton(
-            p.MemoizingInterpreter(
-                phase=p.ExecutionPhase.Claim, claims=claims, out=out, patterns_for_memoization=memoized_for_claims
-            )
-        )
-        for claim_expr in reversed(TranslatedProofSkeleton.claims()):
-            assert isinstance(claim_expr, p.Pattern)
-            proof_exp.publish_claim(proof_exp.interpreter.pattern(claim_expr))
-
-    # Export proof dry run
-    counting_interpreter = p.CountingInterpreter(
-        phase=p.ExecutionPhase.Proof, claims=[p.Claim(claim) for claim in extracted_claims], axioms=extracted_axioms
-    )
-    proofexp = TranslatedProofSkeleton(counting_interpreter)
-    exec_proof(converter, args.target, proofexp)
-    memoized_for_proofs = counting_interpreter.finalize()
-
-    # Export proof
-    with open(output_dir / f'{module}.ml-proof', 'wb') as out:
-        proofexp = TranslatedProofSkeleton(
-            p.MemoizingInterpreter(
-                phase=p.ExecutionPhase.Proof,
-                out=out,
-                claims=[p.Claim(claim) for claim in extracted_claims],
-                axioms=extracted_axioms,
-                patterns_for_memoization=memoized_for_proofs,
-            )
-        )
-        exec_proof(converter, args.target, proofexp)
->>>>>>> 03505f9b
 
 
 if __name__ == '__main__':
