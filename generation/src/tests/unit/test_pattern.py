from __future__ import annotations

from typing import TYPE_CHECKING

import pytest
from frozendict import frozendict

<<<<<<< HEAD
from proof_generation.pattern import (
    App,
    ESubst,
    EVar,
    Exists,
    Implies,
    Instantiate,
    MetaVar,
    Mu,
    SSubst,
    SVar,
    Symbol,
    bot,
    neg,
)
=======
from proof_generation.aml import App, ESubst, EVar, Exists, Implies, Instantiate, MetaVar, Mu, SSubst, SVar, Symbol
>>>>>>> 9c1ae1f7

if TYPE_CHECKING:
    from proof_generation.aml import Pattern

phi0 = MetaVar(0)
phi1 = MetaVar(1)
phi2 = MetaVar(2)
sigma0 = Symbol('s0')
sigma1 = Symbol('s1')
sigma2 = Symbol('s2')


@pytest.mark.parametrize(
    'pattern, evar_id, plug, expected',
    [
        # Atomic cases
        [EVar(0), 0, sigma1, sigma1],
        [EVar(0), 0, EVar(2), EVar(2)],
        [EVar(0), 1, EVar(2), EVar(0)],
        [SVar(0), 0, sigma0, SVar(0)],
        [SVar(1), 0, EVar(0), SVar(1)],
        [sigma0, 0, sigma1, sigma0],
        # Distribute over subpatterns
        [Implies(EVar(7), sigma1), 7, sigma0, Implies(sigma0, sigma1)],
        [Implies(EVar(7), sigma1), 6, sigma0, Implies(EVar(7), sigma1)],
        [App(EVar(7), sigma1), 7, sigma0, App(sigma0, sigma1)],
        [App(EVar(7), sigma1), 6, sigma0, App(EVar(7), sigma1)],
        # Distribute over subpatterns unless evar_id = binder
        [Exists(1, EVar(1)), 1, sigma2, Exists(1, EVar(1))],
        [Exists(0, EVar(1)), 1, sigma2, Exists(0, sigma2)],
        [Mu(1, EVar(1)), 0, sigma2, Mu(1, EVar(1))],
        [Mu(1, EVar(1)), 1, sigma2, Mu(1, sigma2)],
        # Subst on metavar should wrap in constructor
        [phi0, 0, sigma1, ESubst(phi0, EVar(0), sigma1)],
        # Subst when evar_id is fresh should do nothing
        [MetaVar(0, e_fresh=(EVar(0), EVar(1))), 0, sigma1, MetaVar(0, e_fresh=(EVar(0), EVar(1)))],
        # Subst on substs should stack
        [
            ESubst(phi0, EVar(0), sigma1),
            # EVar(0) is fresh in ^^, so we can only apply ESubst on other EVar
            1,
            sigma2,
            ESubst(ESubst(phi0, EVar(0), sigma1), EVar(1), sigma2),
        ],
        [
            SSubst(phi0, SVar(0), sigma1),
            0,
            sigma2,
            ESubst(SSubst(phi0, SVar(0), sigma1), EVar(0), sigma2),
        ],
        # Instantiate/Notation
        [
            Instantiate(App(phi0, phi1), frozendict({0: phi2, 1: phi1})),
            0,
            sigma1,
            Instantiate(
                App(phi0, phi1), frozendict({0: ESubst(phi2, EVar(0), sigma1), 1: ESubst(phi1, EVar(0), sigma1)})
            ),
        ],
    ],
)
def test_apply_esubst(pattern: Pattern, evar_id: int, plug: Pattern, expected: Pattern) -> None:
    assert pattern.apply_esubst(evar_id, plug) == expected


@pytest.mark.parametrize(
    'pattern, svar_id, plug, expected',
    [
        # Atomic cases
        [EVar(0), 0, sigma1, EVar(0)],
        [EVar(0), 1, EVar(2), EVar(0)],
        [SVar(0), 0, sigma0, sigma0],
        [SVar(1), 0, EVar(0), SVar(1)],
        [sigma0, 0, sigma1, sigma0],
        # Distribute over subpatterns
        [Implies(SVar(7), sigma1), 7, sigma0, Implies(sigma0, sigma1)],
        [Implies(SVar(7), sigma1), 6, sigma0, Implies(SVar(7), sigma1)],
        [App(SVar(7), sigma1), 7, sigma0, App(sigma0, sigma1)],
        [App(SVar(7), sigma1), 6, sigma0, App(SVar(7), sigma1)],
        # Distribute over subpatterns unless svar_id = binder
        [Exists(1, SVar(0)), 0, sigma2, Exists(1, sigma2)],
        [Exists(1, sigma1), 1, sigma2, Exists(1, sigma1)],
        [Mu(1, SVar(1)), 0, sigma2, Mu(1, SVar(1))],
        [Mu(1, SVar(1)), 1, sigma2, Mu(1, SVar(1))],
        [Mu(1, SVar(2)), 2, sigma2, Mu(1, sigma2)],
        # Subst on metavar should wrap in constructor
        [phi0, 0, sigma1, SSubst(phi0, SVar(0), sigma1)],
        # Subst when evar_id is fresh should do nothing
        [MetaVar(0, s_fresh=(SVar(0), SVar(1))), 0, sigma1, MetaVar(0, s_fresh=(SVar(0), SVar(1)))],
        # Subst on substs should stack
        [
            ESubst(phi0, EVar(0), sigma1),
            0,
            sigma1,
            SSubst(ESubst(phi0, EVar(0), sigma1), SVar(0), sigma1),
        ],
        [
            SSubst(phi0, SVar(0), sigma1),
            0,
            sigma1,
            SSubst(SSubst(phi0, SVar(0), sigma1), SVar(0), sigma1),
        ],
        # Instantiate/Notation
        [
            Instantiate(App(phi0, phi1), frozendict({0: phi2, 1: phi1})),
            0,
            sigma1,
            Instantiate(
                App(phi0, phi1), frozendict({0: SSubst(phi2, SVar(0), sigma1), 1: SSubst(phi1, SVar(0), sigma1)})
            ),
        ],
    ],
)
@pytest.mark.skip(reason='not implemented at the moment')
def test_apply_ssubst(pattern: Pattern, svar_id: int, plug: Pattern, expected: Pattern) -> None:
    assert pattern.apply_ssubst(svar_id, plug) == expected


@pytest.mark.parametrize(
    'pattern, plugs, expected',
    [
        # Atomic cases
        [EVar(0), {0: sigma1}, sigma1],
        [EVar(0), {0: EVar(2)}, EVar(2)],
        [EVar(0), {1: EVar(2)}, EVar(0)],
        [Instantiate(EVar(0), frozendict()), {0: sigma0}, sigma0],
        # Notation (Instantiate with no free E/SVars) is being preserved
        [
            Instantiate(Implies(phi0, bot()), frozendict({0: EVar(0)})),
            {0: sigma0},
            Instantiate(Implies(phi0, bot()), frozendict({0: sigma0})),
        ],
        [
            Instantiate(Implies(neg(phi0), phi1), frozendict({0: EVar(0)})),
            {0: sigma0},
            Instantiate(Implies(neg(phi0), phi1), frozendict({0: sigma0, 1: ESubst(phi1, EVar(0), sigma0)})),
        ],
        # Several plugs
        [Implies(EVar(0), EVar(1)), {0: sigma0}, Implies(sigma0, EVar(1))],
        [Implies(EVar(0), EVar(1)), {0: sigma0, 1: sigma1}, Implies(sigma0, sigma1)],
    ],
)
def test_apply_esubsts(pattern: Pattern, plugs: dict[int, Pattern], expected: Pattern) -> None:
    assert pattern.apply_esubsts(plugs) == expected


def test_metavars() -> None:
<<<<<<< HEAD
    assert phi0.metavars() == {phi0}
    assert Implies(phi0, phi1).metavars() == {phi0, phi1}
    assert App(phi0, phi1).metavars() == {phi0, phi1}
    assert Exists(0, phi1).metavars() == {phi1}
    assert Mu(0, phi1).metavars() == {phi1}
    assert Instantiate(phi0, frozendict({0: phi1})).metavars() == {phi1}
    assert Instantiate(phi0, frozendict({1: phi1})).metavars() == {phi0}

    assert ESubst(phi1, EVar(0), phi0).metavars() == {phi1, phi0}
    assert SSubst(phi1, SVar(0), phi0).metavars() == {phi1, phi0}

    assert ESubst(MetaVar(1), EVar(0), phi0).metavars() == {phi0, phi1}
    assert ESubst(MetaVar(1, e_fresh=(EVar(0),)), EVar(0), phi0).metavars() == {
        phi0,
        MetaVar(1, e_fresh=(EVar(0),)),
    }  # TODO: Do we want {phi1} instead?

    assert SSubst(MetaVar(1), SVar(0), phi0).metavars() == {phi0, phi1}
    assert SSubst(MetaVar(1, s_fresh=(SVar(0),)), SVar(0), phi0).metavars() == {
        phi0,
        MetaVar(1, s_fresh=(SVar(0),)),
    }  # TODO: Do we want {phi1} instead?
=======
    assert phi0.metavars() == {0}
    assert Implies(phi0, phi1).metavars() == {0, 1}
    assert App(phi0, phi1).metavars() == {0, 1}
    assert Exists(0, phi1).metavars() == {1}
    assert Mu(0, phi1).metavars() == {1}
    assert Instantiate(phi0, frozendict({0: phi1})).metavars() == {1}
    assert Instantiate(phi0, frozendict({1: phi1})).metavars() == {0}

    assert ESubst(phi1, EVar(0), phi0).metavars() == {1, 0}
    assert SSubst(phi1, SVar(0), phi0).metavars() == {1, 0}

    assert ESubst(MetaVar(1), EVar(0), phi0).metavars() == {0, 1}

    assert SSubst(MetaVar(1), SVar(0), phi0).metavars() == {0, 1}
>>>>>>> 9c1ae1f7


# Subst 0 for 1 and then 1 for 2
ssubst_stack_seq = lambda term: SSubst(SSubst(term, SVar(0), plug=SVar(1)), SVar(1), plug=SVar(2))

# Subst 1 for 2 and then 0 for 1
ssubst_stack_seq_rev = lambda term: SSubst(SSubst(pattern=term, var=SVar(1), plug=SVar(2)), var=SVar(0), plug=SVar(1))

# Subst 0 for 1 and then 1 for 2
esubst_stack_seq = lambda term: ESubst(ESubst(term, EVar(0), plug=EVar(1)), EVar(1), plug=EVar(2))

# Subst 1 for 2 and then 0 for 1
esubst_stack_seq_rev = lambda term: ESubst(ESubst(pattern=term, var=EVar(1), plug=EVar(2)), var=EVar(0), plug=EVar(1))

# Subst SVar1 for Evar1 and then EVar1 for EVar2
stack_mixed1 = lambda term: ESubst(SSubst(pattern=term, var=SVar(1), plug=EVar(1)), var=EVar(1), plug=EVar(2))


@pytest.mark.parametrize(
    'pattern, plugs, expected',
    [
        [esubst_stack_seq(phi0), {0: EVar(0)}, EVar(2)],
        [esubst_stack_seq(phi0), {0: EVar(1)}, EVar(2)],
        [esubst_stack_seq(phi1), {0: EVar(1)}, esubst_stack_seq(phi1)],
        [esubst_stack_seq(phi0), {0: phi1}, esubst_stack_seq(phi1)],
        [esubst_stack_seq_rev(phi0), {0: EVar(0)}, EVar(1)],
        [esubst_stack_seq_rev(phi0), {0: phi1}, esubst_stack_seq_rev(phi1)],
        [stack_mixed1(phi0), {0: SVar(1)}, EVar(2)],
        [stack_mixed1(phi0), {0: SVar(2)}, SVar(2)],
        [ssubst_stack_seq(phi0), {0: SVar(0)}, SVar(2)],
        [ssubst_stack_seq(phi0), {0: SVar(1)}, SVar(2)],
        [ssubst_stack_seq(phi1), {0: SVar(1)}, ssubst_stack_seq(phi1)],
        [ssubst_stack_seq(phi0), {0: phi1}, ssubst_stack_seq(phi1)],
        [ssubst_stack_seq_rev(phi0), {0: SVar(0)}, SVar(1)],
        [ssubst_stack_seq_rev(phi0), {0: phi1}, ssubst_stack_seq_rev(phi1)],
        [stack_mixed1(phi0), {0: SVar(1)}, EVar(2)],
        [stack_mixed1(phi0), {0: SVar(2)}, SVar(2)],
        # This fails if metavar instantiations are not propagated into the plug
        [SSubst(phi0, SVar(0), phi0), {0: SVar(0)}, SVar(0)],
        [Instantiate(phi0, frozendict({0: phi1})), {1: sigma1}, sigma1],
        [Instantiate(phi0, frozendict({0: phi0})), {0: sigma1}, sigma1],
        [Instantiate(phi0, frozendict({0: phi1})), {0: sigma1}, Instantiate(phi0, frozendict({0: phi1}))],
    ],
)
def test_instantiate_subst(pattern: Pattern, plugs: dict[int, Pattern], expected: Pattern) -> None:
    assert pattern.instantiate(plugs) == expected


@pytest.mark.parametrize(
    'pattern, expected',
    [
        # Atomic cases
        [EVar(0), {EVar(0)}],
        [SVar(0), {SVar(0)}],
        [Symbol('0'), set()],
        [MetaVar(0), set()],
        # More complicated
        [Implies(EVar(0), SVar(1)), {EVar(0), SVar(1)}],
        [Exists(0, Implies(EVar(0), SVar(0))), {SVar(0)}],
        [Mu(0, Implies(EVar(0), SVar(0))), {EVar(0)}],
        # Substs need to plug in at least one instance
        [ESubst(MetaVar(0), EVar(0), EVar(1)), {EVar(1)}],
        [SSubst(MetaVar(0), SVar(0), EVar(1)), {EVar(1)}],
        [SSubst(MetaVar(0), SVar(0), Symbol('1')), set()],
        # Instantiate
        [Instantiate(MetaVar(0), frozendict({0: EVar(0)})), {EVar(0)}],
        [Instantiate(ESubst(MetaVar(0), EVar(0), EVar(1)), frozendict({0: EVar(0)})), {EVar(1)}],
    ],
)
def test_occurring_vars(pattern: Pattern, expected: set[EVar | SVar]) -> None:
    assert pattern.occurring_vars() == expected<|MERGE_RESOLUTION|>--- conflicted
+++ resolved
@@ -5,8 +5,7 @@
 import pytest
 from frozendict import frozendict
 
-<<<<<<< HEAD
-from proof_generation.pattern import (
+from proof_generation.aml import (
     App,
     ESubst,
     EVar,
@@ -21,9 +20,6 @@
     bot,
     neg,
 )
-=======
-from proof_generation.aml import App, ESubst, EVar, Exists, Implies, Instantiate, MetaVar, Mu, SSubst, SVar, Symbol
->>>>>>> 9c1ae1f7
 
 if TYPE_CHECKING:
     from proof_generation.aml import Pattern
@@ -171,7 +167,6 @@
 
 
 def test_metavars() -> None:
-<<<<<<< HEAD
     assert phi0.metavars() == {phi0}
     assert Implies(phi0, phi1).metavars() == {phi0, phi1}
     assert App(phi0, phi1).metavars() == {phi0, phi1}
@@ -184,32 +179,8 @@
     assert SSubst(phi1, SVar(0), phi0).metavars() == {phi1, phi0}
 
     assert ESubst(MetaVar(1), EVar(0), phi0).metavars() == {phi0, phi1}
-    assert ESubst(MetaVar(1, e_fresh=(EVar(0),)), EVar(0), phi0).metavars() == {
-        phi0,
-        MetaVar(1, e_fresh=(EVar(0),)),
-    }  # TODO: Do we want {phi1} instead?
 
     assert SSubst(MetaVar(1), SVar(0), phi0).metavars() == {phi0, phi1}
-    assert SSubst(MetaVar(1, s_fresh=(SVar(0),)), SVar(0), phi0).metavars() == {
-        phi0,
-        MetaVar(1, s_fresh=(SVar(0),)),
-    }  # TODO: Do we want {phi1} instead?
-=======
-    assert phi0.metavars() == {0}
-    assert Implies(phi0, phi1).metavars() == {0, 1}
-    assert App(phi0, phi1).metavars() == {0, 1}
-    assert Exists(0, phi1).metavars() == {1}
-    assert Mu(0, phi1).metavars() == {1}
-    assert Instantiate(phi0, frozendict({0: phi1})).metavars() == {1}
-    assert Instantiate(phi0, frozendict({1: phi1})).metavars() == {0}
-
-    assert ESubst(phi1, EVar(0), phi0).metavars() == {1, 0}
-    assert SSubst(phi1, SVar(0), phi0).metavars() == {1, 0}
-
-    assert ESubst(MetaVar(1), EVar(0), phi0).metavars() == {0, 1}
-
-    assert SSubst(MetaVar(1), SVar(0), phi0).metavars() == {0, 1}
->>>>>>> 9c1ae1f7
 
 
 # Subst 0 for 1 and then 1 for 2
