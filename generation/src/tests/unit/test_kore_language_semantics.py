--- conflicted
+++ resolved
@@ -2,14 +2,7 @@
 
 from itertools import count
 
-<<<<<<< HEAD
 import pytest
-
-from proof_generation.k.kore_convertion.language_semantics import KModule, KSort, KSortVar, KSymbol, LanguageSemantics
-from proof_generation.pattern import Pattern, Symbol, phi0, phi1
-from proof_generation.proofs.kore import KORE_NOTATIONS, KoreLemmas, kore_rewrites, nary_app, ceil, floor, subset, equals, functional
-=======
-from pytest import fixture, mark, raises
 
 from proof_generation.k.execution_proof_generation import ExecutionProofExp
 from proof_generation.k.kore_convertion.language_semantics import (
@@ -32,7 +25,6 @@
     nary_app,
     subset,
 )
->>>>>>> 828ce900
 from proof_generation.proofs.propositional import PROPOSITIONAL_NOTATIONS
 
 
@@ -340,59 +332,6 @@
     }
 
 
-<<<<<<< HEAD
-# def test_collect_functional_axioms() -> None:
-#     semantics = LanguageSemantics()
-#     with semantics as sem:
-#         module = sem.module('test')
-#         with module as mod:
-#             sort = mod.sort('sort')
-#             a_symbol = mod.symbol('a', sort, input_sorts=(sort,), is_functional=True, is_ctor=True)
-#             b_symbol = mod.symbol('b', sort, input_sorts=(sort,), is_functional=True, is_ctor=True)
-#             c_symbol = mod.symbol('c', sort, input_sorts=(), is_functional=True, is_ctor=True)
-#             d_symbol = mod.symbol('d', sort, input_sorts=(sort,), is_functional=True, is_ctor=True)
-#             e_symbol = mod.symbol('e', sort, input_sorts=(sort, sort), is_functional=True, is_ctor=True)
-#             f_symbol = mod.symbol('f', sort, input_sorts=(sort, sort), is_functional=True, is_ctor=True)
-#             a = a_symbol.aml_notation
-#             b = b_symbol.aml_notation
-#             c = c_symbol.aml_symbol
-#             d = d_symbol.aml_notation
-#             e = e_symbol.aml_notation
-#             f = f_symbol.aml_notation
-#             krule = mod.rewrite_rule(kore_rewrites(sort.aml_symbol, a.definition, b.definition))
-#             krule2 = mod.rewrite_rule(kore_rewrites(sort.aml_symbol, e.definition, f.definition))
-#             krule_phi1 = mod.rewrite_rule(kore_rewrites(sort.aml_symbol, a(phi1), b(phi1)))
-
-#             axioms = ExecutionProofExp.collect_functional_axioms(
-#                 sem,
-#                 {0: c},
-#             )
-#             assert len(axioms) == 1
-#             axiom = axioms[0]
-#             assert axiom.kind == AxiomType.FunctionalSymbol
-#             assert axiom.pattern == functional(c)
-
-#             with raises(AssertionError):
-#                 # Not yet supported (At the time of writing we only
-#                 # support generation of functional assumptions for symbols)
-#                 ExecutionProofExp.collect_functional_axioms(sem, {0: EVar(1)})
-
-#             axioms = ExecutionProofExp.collect_functional_axioms(sem, {1: d(c)})
-#             assert len(axioms) == 1
-#             axiom = axioms[0]
-#             assert axiom.kind == AxiomType.FunctionalSymbol
-#             assert axiom.pattern == functional(d(c))
-
-#             axioms = ExecutionProofExp.collect_functional_axioms(sem, {0: a(c), 1: c})
-#             assert len(axioms) == 2
-#             for axiom in axioms:
-#                 assert axiom.kind == AxiomType.FunctionalSymbol
-#             assert axioms[0].pattern == functional(a(c))
-#             assert axioms[1].pattern == functional(c)
-
-
-@pytest.mark.parametrize(
-=======
 def test_collect_functional_axioms() -> None:
     semantics = LanguageSemantics()
     with semantics as sem:
@@ -400,42 +339,40 @@
         with module as mod:
             sort = mod.sort('sort')
             a_symbol = mod.symbol('a', sort, input_sorts=(sort,), is_functional=True, is_ctor=True)
-            b_symbol = mod.symbol('c', sort, input_sorts=(), is_functional=True, is_ctor=True)
-            c_symbol = mod.symbol('d', sort, input_sorts=(sort,), is_functional=True, is_ctor=True)
+            b_symbol = mod.symbol('b', sort, input_sorts=(), is_functional=True, is_ctor=True)
+            c_symbol = mod.symbol('c', sort, input_sorts=(sort,), is_functional=True, is_ctor=True)
+            d_symbol = mod.symbol('d', sort, input_sorts=(sort, sort), is_functional=True, is_ctor=True)
             a = a_symbol.aml_notation
             b = b_symbol.aml_symbol
             c = c_symbol.aml_notation
-
-            axioms = ExecutionProofExp.collect_functional_axioms(
-                sem,
+            d = d_symbol.aml_notation
+            single_evar_krule = kore_rewrites(sort.aml_symbol, EVar(0), EVar(0))
+            double_evar_krule = kore_rewrites(sort.aml_symbol, d(EVar(0), EVar(1)), d(EVar(0), EVar(1)))
+
+            b_pe = ExecutionProofExp(sem, b)
+            b_pe.rewrite_event(
+                single_evar_krule,
                 {0: b},
             )
-            assert len(axioms) == 1
-            axiom = axioms[0]
-            assert axiom.kind == AxiomType.FunctionalSymbol
-            assert axiom.pattern == functional(b)
-
-            with raises(AssertionError):
-                # Not yet supported (At the time of writing we only
-                # support generation of functional assumptions for symbols)
-                ExecutionProofExp.collect_functional_axioms(sem, {0: EVar(1)})
-
-            axioms = ExecutionProofExp.collect_functional_axioms(sem, {1: c(b)})
-            assert len(axioms) == 1
-            axiom = axioms[0]
-            assert axiom.kind == AxiomType.FunctionalSymbol
-            assert axiom.pattern == functional(c(b))
-
-            axioms = ExecutionProofExp.collect_functional_axioms(sem, {0: a(b), 1: b})
-            assert len(axioms) == 2
-            for axiom in axioms:
-                assert axiom.kind == AxiomType.FunctionalSymbol
-            assert axioms[0].pattern == functional(a(b))
-            assert axioms[1].pattern == functional(b)
-
-
-@mark.parametrize(
->>>>>>> 828ce900
+            assert functional(b) in b_pe.get_axioms()
+
+            ab_pe = ExecutionProofExp(sem, a(b))
+            ab_pe.rewrite_event(
+                single_evar_krule,
+                {0: a(b)},
+            )
+            assert functional(a(b)) in ab_pe.get_axioms()
+
+            cbb_pe = ExecutionProofExp(sem, d(c(b), b))
+            cbb_pe.rewrite_event(
+                double_evar_krule,
+                {0: a(b), 1: b},
+            )
+            assert functional(c(b)) in cbb_pe.get_axioms()
+            assert functional(b) in cbb_pe.get_axioms()
+
+
+@pytest.mark.parametrize(
     'pat, pretty_pat',
     [
         (ceil(phi0), '⌈ phi0 ⌉'),
