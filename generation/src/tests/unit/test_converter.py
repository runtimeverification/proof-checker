from __future__ import annotations

import os
from typing import TYPE_CHECKING

import pytest

import proof_generation.pattern as nf
from mm_transfer.converter.converter import MetamathConverter
<<<<<<< HEAD
from mm_transfer.converter.representation import Axiom, ComplexAxiom
=======
from mm_transfer.converter.representation import Axiom, AxiomWithAntecedents, Lemma, LemmaWithAntecedents
>>>>>>> 2d395717
from mm_transfer.metamath.ast import ConstantStatement
from mm_transfer.metamath.parser import load_database

if TYPE_CHECKING:
    from mm_transfer.metamath.ast import Database

BENCHMARK_LOCATION = 'mm-benchmarks'


@pytest.fixture
def parsed_lemma_database() -> Database:
    return load_database(os.path.join(BENCHMARK_LOCATION, 'disjointness-alt-lemma.mm'), include_proof=True)


@pytest.fixture
def parsed_goal_database() -> Database:
    return load_database(os.path.join(BENCHMARK_LOCATION, 'transfer-goal.mm'), include_proof=True)


def pattern_mismatch(p1: nf.Pattern, p2: nf.Pattern) -> str:
    return f'Pattern mismatch: {str(p1)} != {str(p2)}'


def test_importing_variables(parsed_lemma_database: Database) -> None:
    converter = MetamathConverter(parsed_lemma_database)

    patterns = ('ph0', 'ph1', 'ph2', 'ph3', 'ph4', 'ph5', 'ph6')
    for pattern in patterns:
        assert pattern in converter._scope._metavars
    assert len(converter._scope._metavars) == len(patterns)

    symbols = ('sg0', '\\definedness', '\\inhabitant', '\\tsymbol')
    for symbol in symbols:
        assert symbol in converter._scope._symbols
    assert len(converter._scope._symbols) == len(symbols)

    evars = ('x', 'y', 'xX')
    for evar in evars:
        assert evar in converter._scope._element_vars
    assert len(converter._scope._element_vars) == len(evars)

    setvars = ('X', 'xX')
    for setvar in setvars:
        assert setvar in converter._scope._set_vars
    assert len(converter._scope._set_vars) == len(setvars)


def test_importing_domain_values(parsed_goal_database: Database) -> None:
    converter = MetamathConverter(parsed_goal_database, parse_axioms=False)

    assert isinstance(parsed_goal_database.statements[0], ConstantStatement)
    constants_declaration: ConstantStatement = parsed_goal_database.statements[0]
    assert len(converter._declared_constants) == len(constants_declaration.constants)

    domain_values = (
        '"0"',
        '"1"',
        '"%24PGM"',
        '"balanceSender"',
        '"ret"',
        '"12345"',
        '"10"',
        '"amount"',
        '"200"',
        '"100"',
        '"balanceTo"',
        '"addressTo"',
        '"90"',
        '"210"',
    )
    assert converter._scope._domain_values == set(domain_values)


def test_importing_notations(parsed_lemma_database: Database) -> None:
    converter = MetamathConverter(parsed_lemma_database)
    scope = converter._scope
    definedness = scope._symbols['\\definedness']
    inhabitant = scope._symbols['\\inhabitant']
    tst = scope._symbols['\\tsymbol']
    assert len(scope._notations) == 11 + 4  # from the file and builtin

    def bot() -> nf.Pattern:
        return nf.Mu(nf.SVar(0), nf.SVar(0))

    expected = bot()
    converted = scope.resolve_notation('\\bot')()
    assert expected == converted, pattern_mismatch(expected, converted)

    def neg(p: nf.Pattern) -> nf.Pattern:
        return nf.Implication(p, bot())

    expected = neg(nf.MetaVar(10))
    converted = scope.resolve_notation('\\not')(nf.MetaVar(10))
    assert expected == converted, pattern_mismatch(expected, converted)

    # \imp ( \not ph0 ) ph1
    def or_(p: nf.Pattern, q: nf.Pattern) -> nf.Pattern:
        return nf.Implication(neg(p), q)

    expected = or_(nf.MetaVar(10), nf.MetaVar(11))
    converted = scope.resolve_notation('\\or')(nf.MetaVar(10), nf.MetaVar(11))
    assert expected == converted, pattern_mismatch(expected, converted)

    #  \not ( \or ( \not ph0 ) ( \not ph1 ) )
    def and_(p: nf.Pattern, q: nf.Pattern) -> nf.Pattern:
        return neg(or_(neg(p), neg(q)))

    expected = and_(nf.MetaVar(10), nf.MetaVar(11))
    converted = scope.resolve_notation('\\and')(nf.MetaVar(10), nf.MetaVar(11))
    assert expected == converted, pattern_mismatch(expected, converted)

    # \not \bot
    def top() -> nf.Pattern:
        return neg(bot())

    expected = top()
    converted = scope.resolve_notation('\\top')()
    assert expected == converted, pattern_mismatch(expected, converted)

    # \app \definedness ph0
    def ceil(p: nf.Pattern) -> nf.Pattern:
        return nf.Application(definedness, p)

    expected = ceil(nf.MetaVar(10))
    converted = scope.resolve_notation('\\ceil')(nf.MetaVar(10))
    assert expected == converted, pattern_mismatch(expected, converted)

    # \not ( \ceil ( \not ph0 ) )
    def floor(p: nf.Pattern) -> nf.Pattern:
        return neg(ceil(neg(p)))

    expected = floor(nf.MetaVar(10))
    converted = scope.resolve_notation('\\floor')(nf.MetaVar(10))
    assert expected == converted, pattern_mismatch(expected, converted)

    # \floor ( \imp ph0 ph1 )
    def included(p: nf.Pattern, q: nf.Pattern) -> nf.Pattern:
        return floor(nf.Implication(p, q))

    expected = included(nf.MetaVar(10), nf.MetaVar(11))
    converted = scope.resolve_notation('\\included')(nf.MetaVar(10), nf.MetaVar(11))
    assert expected == converted, pattern_mismatch(expected, converted)

    # \app \inhabitant ph0
    def inh(p: nf.Pattern) -> nf.Pattern:
        return nf.Application(inhabitant, p)

    expected = inh(nf.MetaVar(10))
    converted = scope.resolve_notation('\\inh')(nf.MetaVar(10))
    assert expected == converted, pattern_mismatch(expected, converted)

    # \included ph0 ( \inh ph1 )
    def in_sort(p: nf.Pattern, q: nf.Pattern) -> nf.Pattern:
        return included(p, inh(q))

    expected = in_sort(nf.MetaVar(10), nf.MetaVar(11))
    converted = scope.resolve_notation('\\in-sort')(nf.MetaVar(10), nf.MetaVar(11))
    assert expected == converted, pattern_mismatch(expected, converted)

    # \exists x ( \and ( \in-sort x ph0 ) ph1 )
    def sorted_exists(x: nf.Pattern, p: nf.Pattern, q: nf.Pattern) -> nf.Pattern:
        assert isinstance(x, nf.EVar)
        return nf.Exists(x, and_(in_sort(x, p), q))

    expected = sorted_exists(nf.EVar(10), nf.MetaVar(10), nf.MetaVar(11))
    converted = scope.resolve_notation('\\sorted-exists')(nf.EVar(10), nf.MetaVar(10), nf.MetaVar(11))
    assert expected == converted, pattern_mismatch(expected, converted)

    # ( \tst xX )  = ( \tsymbol xX )
    def tste(x: nf.Pattern) -> nf.Pattern:
        assert isinstance(x, nf.EVar)
        return nf.Application(tst, x)

    def tsts(xs: nf.Pattern) -> nf.Pattern:
        assert isinstance(xs, nf.SVar)
        return nf.Application(tst, xs)

    expected = tste(nf.EVar(10))
    converted = scope.resolve_notation('\\tst', nf.EVar(10))(nf.EVar(10))
    assert expected == converted, pattern_mismatch(expected, converted)
    expected = tsts(nf.SVar(10))
    converted = scope.resolve_notation('\\tst', nf.SVar(10))(nf.SVar(10))
    assert expected == converted, pattern_mismatch(expected, converted)


def test_importing_simple_axioms(parsed_lemma_database: Database) -> None:
    converter = MetamathConverter(parsed_lemma_database)
    scope = converter._scope
    phi0 = converter._scope._metavars['ph0']
    phi1 = converter._scope._metavars['ph1']
    exx = converter._scope._element_vars['xX']
    sxx = converter._scope._set_vars['xX']
    tst = scope._symbols['\\tsymbol']
    and_ = scope.resolve_notation('\\and')

    # imp-reflexivity $a |- ( \imp ph0 ph0 ) $.
    expected = nf.Implication(phi0, phi0)
    assert 'imp-reflexivity' in converter._axioms and len(converter._axioms['imp-reflexivity']) == 1
    converted = converter._axioms['imp-reflexivity'][0].pattern
    assert expected == converted, pattern_mismatch(expected, converted)

    # and-elim-left-sugar $a |- ( \imp ( \and ph0 ph1 ) ph0 ) $.
    expected = nf.Implication(and_(phi0, phi1), phi0)
    assert 'and-elim-left-sugar' in converter._axioms and len(converter._axioms['and-elim-left-sugar']) == 1
    converted = converter._axioms['and-elim-left-sugar'][0].pattern
    assert expected == converted, pattern_mismatch(expected, converted)

    # and-elim-right-sugar $a |- ( \imp ( \and ph0 ph1 ) ph1 ) $.
    expected = nf.Implication(and_(phi0, phi1), phi1)
    assert 'and-elim-right-sugar' in converter._axioms and len(converter._axioms['and-elim-right-sugar']) == 1
    converted = converter._axioms['and-elim-right-sugar'][0].pattern
    assert expected == converted, pattern_mismatch(expected, converted)

    # tst-trivial-axiom $a |- ( \imp ( \tst xX ) ( \tst xX ) ) $.
    expected1 = nf.Implication(nf.Application(tst, exx), nf.Application(tst, exx))
    expected2 = nf.Implication(nf.Application(tst, sxx), nf.Application(tst, sxx))
    assert 'tst-trivial-axiom' in converter._axioms and len(converter._axioms['tst-trivial-axiom']) == 2
    converted1 = converter._axioms['tst-trivial-axiom'][0].pattern
    assert expected1 == converted1, pattern_mismatch(expected, converted)
    converted2 = converter._axioms['tst-trivial-axiom'][1].pattern
    assert expected2 == converted2, pattern_mismatch(expected, converted)


def test_axioms_with_mc(parsed_lemma_database: Database) -> None:
    converter = MetamathConverter(parsed_lemma_database)
    scope = converter._scope

    ph0 = converter._scope._metavars['ph0']
    ph1 = converter._scope._metavars['ph1']
    ph2 = converter._scope._metavars['ph2']
    converter._scope._metavars['ph3']
    converter._scope._metavars['ph4']
    ph5 = converter._scope._metavars['ph5']
    ph6 = converter._scope._metavars['ph6']
    x = converter._scope._element_vars['x']
    assert isinstance(x, nf.EVar)
    y = converter._scope._element_vars['y']
    assert isinstance(y, nf.EVar)
    and_ = scope.resolve_notation('\\and')
    sorted_exists_ = scope.resolve_notation('\\sorted-exists')
    in_sort_ = scope.resolve_notation('\\in-sort')
    top_ = scope.resolve_notation('\\top')

    # notation-proof
    name = 'notation-proof'
    antecedents: list[nf.Pattern] = [ph0]
    pattern = ph0
    assert name in converter._axioms and len(converter._axioms[name]) == 1
    converted = converter._axioms[name][0]
<<<<<<< HEAD
    assert isinstance(converted, ComplexAxiom)
=======
    assert isinstance(converted, AxiomWithAntecedents)
>>>>>>> 2d395717
    assert len(converted.antecedents) == len(antecedents)
    assert antecedents[0] == converted.antecedents[0], pattern_mismatch(antecedents[0], converted.antecedents[0])
    assert pattern == converted.pattern, pattern_mismatch(pattern, converted.pattern)

    # proof-rule-gen
    name = 'proof-rule-gen'
    ph1_mc = nf.MetaVar(
        ph1.name,
        e_fresh=ph1.e_fresh + (x,),
        s_fresh=ph1.s_fresh,
        positive=ph1.positive,
        negative=ph1.negative,
        app_ctx_holes=ph1.app_ctx_holes,
    )
    antecedents = [nf.Implication(ph0, ph1_mc)]
    pattern = nf.Implication(nf.Exists(x, ph0), ph1_mc)
    assert name in converter._axioms and len(converter._axioms[name]) == 1
    converted = converter._axioms[name][0]
<<<<<<< HEAD
    assert isinstance(converted, ComplexAxiom)
=======
    assert isinstance(converted, AxiomWithAntecedents)
>>>>>>> 2d395717
    assert len(converted.antecedents) == len(antecedents)
    assert antecedents[0] == converted.antecedents[0], pattern_mismatch(antecedents[0], converted.antecedents[0])
    assert pattern == converted.pattern, pattern_mismatch(pattern, converted.pattern)

    # rule-and-intro-alt2
    name = 'rule-and-intro-alt2-sugar'
    antecedents = [nf.Implication(ph0, ph1), nf.Implication(ph0, ph2)]
    pattern = nf.Implication(ph0, and_(ph1, ph2))
    assert name in converter._axioms and len(converter._axioms[name]) == 1
    converted = converter._axioms[name][0]
<<<<<<< HEAD
    assert isinstance(converted, ComplexAxiom)
=======
    assert isinstance(converted, AxiomWithAntecedents)
>>>>>>> 2d395717
    assert len(converted.antecedents) == len(antecedents)
    for i in range(len(antecedents)):
        assert antecedents[i] == converted.antecedents[i], pattern_mismatch(antecedents[i], converted.antecedents[0])
    assert pattern == converted.pattern, pattern_mismatch(pattern, converted.pattern)

    # sorted-exists-propagation-converse
    name = 'sorted-exists-propagation-converse'
    antecedents = []
    ph0_mc = nf.MetaVar(
        ph0.name,
        e_fresh=ph1.e_fresh + (y,),
        s_fresh=ph1.s_fresh,
        positive=ph1.positive,
        negative=ph1.negative,
        app_ctx_holes=ph1.app_ctx_holes + (x,),
    )
    ph1_substututed = nf.ESubst(ph0_mc, x, ph5)
    evar = sorted_exists_(y, ph6, ph5)
    ph2_substututed = nf.ESubst(ph0_mc, x, evar)
    and_subpattern = and_(in_sort_(y, ph6), ph5)
    nf.ESubst(ph0_mc, x, and_subpattern)
    and_subpattern = and_(top_(), ph5)
    nf.ESubst(ph0_mc, x, and_subpattern)
    pattern = nf.Implication(sorted_exists_(y, ph6, ph1_substututed), ph2_substututed)
    assert name in converter._axioms and len(converter._axioms[name]) == 1
    converted = converter._axioms[name][0]
<<<<<<< HEAD
    assert isinstance(converted, Axiom) and not isinstance(converted, ComplexAxiom)
    assert pattern == converted.pattern, pattern_mismatch(pattern, converted.pattern)


def test_provable(parsed_goal_database: Database) -> None:
    converter = MetamathConverter(parsed_goal_database, parse_axioms=False)

    print(converter._declared_proof)

    assert converter._declared_proof == [1]
=======
    assert isinstance(converted, Axiom) and not isinstance(converted, AxiomWithAntecedents)
    assert pattern == converted.pattern, pattern_mismatch(pattern, converted.pattern)


def test_lemma_with_mc(parsed_lemma_database: Database) -> None:
    converter = MetamathConverter(parsed_lemma_database)
    scope = converter._scope

    ph0 = converter._scope._metavars['ph0']
    ph1 = converter._scope._metavars['ph1']
    ph2 = converter._scope._metavars['ph2']
    x = converter._scope._element_vars['x']
    and_ = scope.resolve_notation('\\and')
    sorted_exists_ = scope.resolve_notation('\\sorted-exists')
    ceil_ = scope.resolve_notation('\\ceil')

    name = 'disjointness-alt-lemma'
    ph0_mc = nf.MetaVar(
        ph0.name,
        e_fresh=ph1.e_fresh + (x,),
        s_fresh=ph1.s_fresh,
        positive=ph1.positive,
        negative=ph1.negative,
        app_ctx_holes=ph1.app_ctx_holes,
    )
    # ( \imp ( \sorted-exists x ph2 ( \ceil ( \and ph0 ph1 ) ) ) ( \ceil ( \and ph0 ( \sorted-exists x ph2 ph1 ) ) ) )
    pattern = nf.Implication(
        sorted_exists_(x, ph2, ceil_(and_(ph0_mc, ph1))), ceil_(and_(ph0_mc, sorted_exists_(x, ph2, ph1)))
    )
    assert name in converter._lemmas and len(converter._lemmas[name]) == 1
    converted = converter._lemmas[name][0]
    assert isinstance(converted, Lemma) and not isinstance(converted, LemmaWithAntecedents)
    assert pattern == converted.pattern, pattern_mismatch(pattern, converted.pattern)
>>>>>>> 2d395717
<|MERGE_RESOLUTION|>--- conflicted
+++ resolved
@@ -7,11 +7,7 @@
 
 import proof_generation.pattern as nf
 from mm_transfer.converter.converter import MetamathConverter
-<<<<<<< HEAD
-from mm_transfer.converter.representation import Axiom, ComplexAxiom
-=======
 from mm_transfer.converter.representation import Axiom, AxiomWithAntecedents, Lemma, LemmaWithAntecedents
->>>>>>> 2d395717
 from mm_transfer.metamath.ast import ConstantStatement
 from mm_transfer.metamath.parser import load_database
 
@@ -261,11 +257,7 @@
     pattern = ph0
     assert name in converter._axioms and len(converter._axioms[name]) == 1
     converted = converter._axioms[name][0]
-<<<<<<< HEAD
-    assert isinstance(converted, ComplexAxiom)
-=======
     assert isinstance(converted, AxiomWithAntecedents)
->>>>>>> 2d395717
     assert len(converted.antecedents) == len(antecedents)
     assert antecedents[0] == converted.antecedents[0], pattern_mismatch(antecedents[0], converted.antecedents[0])
     assert pattern == converted.pattern, pattern_mismatch(pattern, converted.pattern)
@@ -284,11 +276,7 @@
     pattern = nf.Implication(nf.Exists(x, ph0), ph1_mc)
     assert name in converter._axioms and len(converter._axioms[name]) == 1
     converted = converter._axioms[name][0]
-<<<<<<< HEAD
-    assert isinstance(converted, ComplexAxiom)
-=======
     assert isinstance(converted, AxiomWithAntecedents)
->>>>>>> 2d395717
     assert len(converted.antecedents) == len(antecedents)
     assert antecedents[0] == converted.antecedents[0], pattern_mismatch(antecedents[0], converted.antecedents[0])
     assert pattern == converted.pattern, pattern_mismatch(pattern, converted.pattern)
@@ -299,11 +287,7 @@
     pattern = nf.Implication(ph0, and_(ph1, ph2))
     assert name in converter._axioms and len(converter._axioms[name]) == 1
     converted = converter._axioms[name][0]
-<<<<<<< HEAD
-    assert isinstance(converted, ComplexAxiom)
-=======
     assert isinstance(converted, AxiomWithAntecedents)
->>>>>>> 2d395717
     assert len(converted.antecedents) == len(antecedents)
     for i in range(len(antecedents)):
         assert antecedents[i] == converted.antecedents[i], pattern_mismatch(antecedents[i], converted.antecedents[0])
@@ -330,8 +314,7 @@
     pattern = nf.Implication(sorted_exists_(y, ph6, ph1_substututed), ph2_substututed)
     assert name in converter._axioms and len(converter._axioms[name]) == 1
     converted = converter._axioms[name][0]
-<<<<<<< HEAD
-    assert isinstance(converted, Axiom) and not isinstance(converted, ComplexAxiom)
+    assert isinstance(converted, Axiom) and not isinstance(converted, AxiomWithAntecedents)
     assert pattern == converted.pattern, pattern_mismatch(pattern, converted.pattern)
 
 
@@ -341,9 +324,6 @@
     print(converter._declared_proof)
 
     assert converter._declared_proof == [1]
-=======
-    assert isinstance(converted, Axiom) and not isinstance(converted, AxiomWithAntecedents)
-    assert pattern == converted.pattern, pattern_mismatch(pattern, converted.pattern)
 
 
 def test_lemma_with_mc(parsed_lemma_database: Database) -> None:
@@ -374,5 +354,4 @@
     assert name in converter._lemmas and len(converter._lemmas[name]) == 1
     converted = converter._lemmas[name][0]
     assert isinstance(converted, Lemma) and not isinstance(converted, LemmaWithAntecedents)
-    assert pattern == converted.pattern, pattern_mismatch(pattern, converted.pattern)
->>>>>>> 2d395717
+    assert pattern == converted.pattern, pattern_mismatch(pattern, converted.pattern)