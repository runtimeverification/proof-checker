--- conflicted
+++ resolved
@@ -352,25 +352,6 @@
     converted = converter._lemmas[name][0]
     assert isinstance(converted, Lemma) and not isinstance(converted, LemmaWithAntecedents)
     assert pattern == converted.pattern, pattern_mismatch(pattern, converted.pattern)
-<<<<<<< HEAD
-
-
-def test_interpreting_axioms(parsed_lemma_database: Database) -> None:
-    # TODO: Enable the following tests
-    pass
-    # converter = MetamathConverter(parsed_lemma_database)
-
-    # test using a basic interpreter
-    # basic_interpreter = BasicInterpreter(phase=ExecutionPhase.Gamma)
-    # converter.interpret_axioms(basic_interpreter)
-    # # basic_interpreter object remains unchanged
-
-    # # test using a stateful interpreter
-    # state_interpreter = StatefulInterpreter(phase=ExecutionPhase.Gamma)
-    # converter.interpret_axioms(state_interpreter)
-    # expected = [a.pattern for a in converter.get_all_axioms()]
-    # assert state_interpreter.stack == expected
-=======
     assert pattern == converter.get_lemma_by_name(name).pattern
     assert converter.is_lemma(name)
 
@@ -465,4 +446,19 @@
 
     for name in list(patterns) + list(axioms) + list(proof_rules):
         converter.is_axiom(name)
->>>>>>> b033a4f5
+
+def test_interpreting_axioms(parsed_lemma_database: Database) -> None:
+    # TODO: Enable the following tests
+    pass
+    # converter = MetamathConverter(parsed_lemma_database)
+
+    # test using a basic interpreter
+    # basic_interpreter = BasicInterpreter(phase=ExecutionPhase.Gamma)
+    # converter.interpret_axioms(basic_interpreter)
+    # # basic_interpreter object remains unchanged
+
+    # # test using a stateful interpreter
+    # state_interpreter = StatefulInterpreter(phase=ExecutionPhase.Gamma)
+    # converter.interpret_axioms(state_interpreter)
+    # expected = [a.pattern for a in converter.get_all_axioms()]
+    # assert state_interpreter.stack == expected