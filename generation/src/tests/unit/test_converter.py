from __future__ import annotations

import os
from typing import TYPE_CHECKING

import pytest

import proof_generation.pattern as nf
from mm_transfer.converter.converter import MetamathConverter
from mm_transfer.converter.representation import Axiom, AxiomWithAntecedents, Lemma, LemmaWithAntecedents
from mm_transfer.metamath.ast import ConstantStatement
from mm_transfer.metamath.parser import load_database
from proof_generation.proof import BasicInterpreter, ExecutionPhase, StatefulInterpreter

if TYPE_CHECKING:
    from mm_transfer.metamath.ast import Database

BENCHMARK_LOCATION = 'mm-benchmarks'


@pytest.fixture
def parsed_lemma_database() -> Database:
    return load_database(os.path.join(BENCHMARK_LOCATION, 'disjointness-alt-lemma.mm'), include_proof=True)


@pytest.fixture
def parsed_goal_database() -> Database:
    return load_database(os.path.join(BENCHMARK_LOCATION, 'transfer-goal.mm'), include_proof=True)


def pattern_mismatch(p1: nf.Pattern, p2: nf.Pattern) -> str:
    return f'Pattern mismatch: {str(p1)} != {str(p2)}'


def test_importing_variables(parsed_lemma_database: Database) -> None:
    converter = MetamathConverter(parsed_lemma_database)

    patterns = ('ph0', 'ph1', 'ph2', 'ph3', 'ph4', 'ph5', 'ph6')
    for pattern in patterns:
        assert pattern in converter._scope._metavars
    assert len(converter._scope._metavars) == len(patterns)

    symbols = ('sg0', '\\definedness', '\\inhabitant', '\\tsymbol')
    for symbol in symbols:
        assert symbol in converter._scope._symbols
    assert len(converter._scope._symbols) == len(symbols)

    evars = ('x', 'y', 'xX')
    for evar in evars:
        assert evar in converter._scope._element_vars
    assert len(converter._scope._element_vars) == len(evars)

    setvars = ('X', 'xX')
    for setvar in setvars:
        assert setvar in converter._scope._set_vars
    assert len(converter._scope._set_vars) == len(setvars)


def test_importing_domain_values(parsed_goal_database: Database) -> None:
    converter = MetamathConverter(parsed_goal_database, parse_axioms=False)

    assert isinstance(parsed_goal_database.statements[0], ConstantStatement)
    constants_declaration: ConstantStatement = parsed_goal_database.statements[0]
    assert len(converter._declared_constants) == len(constants_declaration.constants)

    domain_values = (
        '"0"',
        '"1"',
        '"%24PGM"',
        '"balanceSender"',
        '"ret"',
        '"12345"',
        '"10"',
        '"amount"',
        '"200"',
        '"100"',
        '"balanceTo"',
        '"addressTo"',
        '"90"',
        '"210"',
    )
    assert converter._scope._domain_values == set(domain_values)


def test_importing_notations(parsed_lemma_database: Database) -> None:
    converter = MetamathConverter(parsed_lemma_database)
    scope = converter._scope
    definedness = scope._symbols['\\definedness']
    inhabitant = scope._symbols['\\inhabitant']
    tst = scope._symbols['\\tsymbol']
    assert len(scope._notations) == 11 + 4  # from the file and builtin

    def bot() -> nf.Pattern:
        return nf.Mu(nf.SVar(0), nf.SVar(0))

    expected = bot()
    converted = scope.resolve_notation('\\bot')()
    assert expected == converted, pattern_mismatch(expected, converted)

    def neg(p: nf.Pattern) -> nf.Pattern:
        return nf.Implication(p, bot())

    expected = neg(nf.MetaVar(10))
    converted = scope.resolve_notation('\\not')(nf.MetaVar(10))
    assert expected == converted, pattern_mismatch(expected, converted)

    # \imp ( \not ph0 ) ph1
    def or_(p: nf.Pattern, q: nf.Pattern) -> nf.Pattern:
        return nf.Implication(neg(p), q)

    expected = or_(nf.MetaVar(10), nf.MetaVar(11))
    converted = scope.resolve_notation('\\or')(nf.MetaVar(10), nf.MetaVar(11))
    assert expected == converted, pattern_mismatch(expected, converted)

    #  \not ( \or ( \not ph0 ) ( \not ph1 ) )
    def and_(p: nf.Pattern, q: nf.Pattern) -> nf.Pattern:
        return neg(or_(neg(p), neg(q)))

    expected = and_(nf.MetaVar(10), nf.MetaVar(11))
    converted = scope.resolve_notation('\\and')(nf.MetaVar(10), nf.MetaVar(11))
    assert expected == converted, pattern_mismatch(expected, converted)

    # \not \bot
    def top() -> nf.Pattern:
        return neg(bot())

    expected = top()
    converted = scope.resolve_notation('\\top')()
    assert expected == converted, pattern_mismatch(expected, converted)

    # \app \definedness ph0
    def ceil(p: nf.Pattern) -> nf.Pattern:
        return nf.Application(definedness, p)

    expected = ceil(nf.MetaVar(10))
    converted = scope.resolve_notation('\\ceil')(nf.MetaVar(10))
    assert expected == converted, pattern_mismatch(expected, converted)

    # \not ( \ceil ( \not ph0 ) )
    def floor(p: nf.Pattern) -> nf.Pattern:
        return neg(ceil(neg(p)))

    expected = floor(nf.MetaVar(10))
    converted = scope.resolve_notation('\\floor')(nf.MetaVar(10))
    assert expected == converted, pattern_mismatch(expected, converted)

    # \floor ( \imp ph0 ph1 )
    def included(p: nf.Pattern, q: nf.Pattern) -> nf.Pattern:
        return floor(nf.Implication(p, q))

    expected = included(nf.MetaVar(10), nf.MetaVar(11))
    converted = scope.resolve_notation('\\included')(nf.MetaVar(10), nf.MetaVar(11))
    assert expected == converted, pattern_mismatch(expected, converted)

    # \app \inhabitant ph0
    def inh(p: nf.Pattern) -> nf.Pattern:
        return nf.Application(inhabitant, p)

    expected = inh(nf.MetaVar(10))
    converted = scope.resolve_notation('\\inh')(nf.MetaVar(10))
    assert expected == converted, pattern_mismatch(expected, converted)

    # \included ph0 ( \inh ph1 )
    def in_sort(p: nf.Pattern, q: nf.Pattern) -> nf.Pattern:
        return included(p, inh(q))

    expected = in_sort(nf.MetaVar(10), nf.MetaVar(11))
    converted = scope.resolve_notation('\\in-sort')(nf.MetaVar(10), nf.MetaVar(11))
    assert expected == converted, pattern_mismatch(expected, converted)

    # \exists x ( \and ( \in-sort x ph0 ) ph1 )
    def sorted_exists(x: nf.Pattern, p: nf.Pattern, q: nf.Pattern) -> nf.Pattern:
        assert isinstance(x, nf.EVar)
        return nf.Exists(x, and_(in_sort(x, p), q))

    expected = sorted_exists(nf.EVar(10), nf.MetaVar(10), nf.MetaVar(11))
    converted = scope.resolve_notation('\\sorted-exists')(nf.EVar(10), nf.MetaVar(10), nf.MetaVar(11))
    assert expected == converted, pattern_mismatch(expected, converted)

    # ( \tst xX )  = ( \tsymbol xX )
    def tste(x: nf.Pattern) -> nf.Pattern:
        assert isinstance(x, nf.EVar)
        return nf.Application(tst, x)

    def tsts(xs: nf.Pattern) -> nf.Pattern:
        assert isinstance(xs, nf.SVar)
        return nf.Application(tst, xs)

    expected = tste(nf.EVar(10))
    converted = scope.resolve_notation('\\tst', nf.EVar(10))(nf.EVar(10))
    assert expected == converted, pattern_mismatch(expected, converted)
    expected = tsts(nf.SVar(10))
    converted = scope.resolve_notation('\\tst', nf.SVar(10))(nf.SVar(10))
    assert expected == converted, pattern_mismatch(expected, converted)


def test_importing_simple_axioms(parsed_lemma_database: Database) -> None:
    converter = MetamathConverter(parsed_lemma_database)
    scope = converter._scope
    phi0 = converter._scope._metavars['ph0']
    phi1 = converter._scope._metavars['ph1']
    exx = converter._scope._element_vars['xX']
    sxx = converter._scope._set_vars['xX']
    tst = scope._symbols['\\tsymbol']
    and_ = scope.resolve_notation('\\and')

    # imp-reflexivity $a |- ( \imp ph0 ph0 ) $.
    expected = nf.Implication(phi0, phi0)
    assert 'imp-reflexivity' in converter._axioms and len(converter._axioms['imp-reflexivity']) == 1
    converted = converter._axioms['imp-reflexivity'][0].pattern
    assert expected == converted, pattern_mismatch(expected, converted)

    # and-elim-left-sugar $a |- ( \imp ( \and ph0 ph1 ) ph0 ) $.
    expected = nf.Implication(and_(phi0, phi1), phi0)
    assert 'and-elim-left-sugar' in converter._axioms and len(converter._axioms['and-elim-left-sugar']) == 1
    converted = converter._axioms['and-elim-left-sugar'][0].pattern
    assert expected == converted, pattern_mismatch(expected, converted)

    # and-elim-right-sugar $a |- ( \imp ( \and ph0 ph1 ) ph1 ) $.
    expected = nf.Implication(and_(phi0, phi1), phi1)
    assert 'and-elim-right-sugar' in converter._axioms and len(converter._axioms['and-elim-right-sugar']) == 1
    converted = converter._axioms['and-elim-right-sugar'][0].pattern
    assert expected == converted, pattern_mismatch(expected, converted)

    # tst-trivial-axiom $a |- ( \imp ( \tst xX ) ( \tst xX ) ) $.
    expected1 = nf.Implication(nf.Application(tst, exx), nf.Application(tst, exx))
    expected2 = nf.Implication(nf.Application(tst, sxx), nf.Application(tst, sxx))
    assert 'tst-trivial-axiom' in converter._axioms and len(converter._axioms['tst-trivial-axiom']) == 2
    converted1 = converter._axioms['tst-trivial-axiom'][0].pattern
    assert expected1 == converted1, pattern_mismatch(expected, converted)
    converted2 = converter._axioms['tst-trivial-axiom'][1].pattern
    assert expected2 == converted2, pattern_mismatch(expected, converted)


<<<<<<< HEAD
def test_interpreting_axioms(parsed_lemma_database: Database) -> None:
    converter = MetamathConverter(parsed_lemma_database)

    # test using a basic interpreter
    basic_interpreter = BasicInterpreter(phase=ExecutionPhase.Gamma)
    converter.interpret_axioms(basic_interpreter)
    # basic_interpreter object remains unchanged

    # test using a stateful interpreter
    state_interpreter = StatefulInterpreter(phase=ExecutionPhase.Gamma)
    converter.interpret_axioms(state_interpreter)
    expected = [a.pattern for a in converter.get_all_axioms()]
    assert state_interpreter.stack == expected
=======
def test_axioms_with_mc(parsed_lemma_database: Database) -> None:
    converter = MetamathConverter(parsed_lemma_database)
    scope = converter._scope

    ph0 = converter._scope._metavars['ph0']
    ph1 = converter._scope._metavars['ph1']
    ph2 = converter._scope._metavars['ph2']
    converter._scope._metavars['ph3']
    converter._scope._metavars['ph4']
    ph5 = converter._scope._metavars['ph5']
    ph6 = converter._scope._metavars['ph6']
    x = converter._scope._element_vars['x']
    assert isinstance(x, nf.EVar)
    y = converter._scope._element_vars['y']
    assert isinstance(y, nf.EVar)
    and_ = scope.resolve_notation('\\and')
    sorted_exists_ = scope.resolve_notation('\\sorted-exists')
    in_sort_ = scope.resolve_notation('\\in-sort')
    top_ = scope.resolve_notation('\\top')

    # notation-proof
    name = 'notation-proof'
    antecedents: list[nf.Pattern] = [ph0]
    pattern = ph0
    assert name in converter._axioms and len(converter._axioms[name]) == 1
    converted = converter._axioms[name][0]
    assert isinstance(converted, AxiomWithAntecedents)
    assert len(converted.antecedents) == len(antecedents)
    assert antecedents[0] == converted.antecedents[0], pattern_mismatch(antecedents[0], converted.antecedents[0])
    assert pattern == converted.pattern, pattern_mismatch(pattern, converted.pattern)

    # proof-rule-gen
    name = 'proof-rule-gen'
    ph1_mc = nf.MetaVar(
        ph1.name,
        e_fresh=ph1.e_fresh + (x,),
        s_fresh=ph1.s_fresh,
        positive=ph1.positive,
        negative=ph1.negative,
        app_ctx_holes=ph1.app_ctx_holes,
    )
    antecedents = [nf.Implication(ph0, ph1_mc)]
    pattern = nf.Implication(nf.Exists(x, ph0), ph1_mc)
    assert name in converter._axioms and len(converter._axioms[name]) == 1
    converted = converter._axioms[name][0]
    assert isinstance(converted, AxiomWithAntecedents)
    assert len(converted.antecedents) == len(antecedents)
    assert antecedents[0] == converted.antecedents[0], pattern_mismatch(antecedents[0], converted.antecedents[0])
    assert pattern == converted.pattern, pattern_mismatch(pattern, converted.pattern)

    # rule-and-intro-alt2
    name = 'rule-and-intro-alt2-sugar'
    antecedents = [nf.Implication(ph0, ph1), nf.Implication(ph0, ph2)]
    pattern = nf.Implication(ph0, and_(ph1, ph2))
    assert name in converter._axioms and len(converter._axioms[name]) == 1
    converted = converter._axioms[name][0]
    assert isinstance(converted, AxiomWithAntecedents)
    assert len(converted.antecedents) == len(antecedents)
    for i in range(len(antecedents)):
        assert antecedents[i] == converted.antecedents[i], pattern_mismatch(antecedents[i], converted.antecedents[0])
    assert pattern == converted.pattern, pattern_mismatch(pattern, converted.pattern)

    # sorted-exists-propagation-converse
    name = 'sorted-exists-propagation-converse'
    antecedents = []
    ph0_mc = nf.MetaVar(
        ph0.name,
        e_fresh=ph0.e_fresh + (y,),
        s_fresh=ph0.s_fresh,
        positive=ph0.positive,
        negative=ph0.negative,
        app_ctx_holes=ph0.app_ctx_holes + (x,),
    )
    ph1_substututed = nf.ESubst(ph0_mc, x, ph5)
    evar = sorted_exists_(y, ph6, ph5)
    ph2_substututed = nf.ESubst(ph0_mc, x, evar)
    and_subpattern = and_(in_sort_(y, ph6), ph5)
    nf.ESubst(ph0_mc, x, and_subpattern)
    and_subpattern = and_(top_(), ph5)
    nf.ESubst(ph0_mc, x, and_subpattern)
    pattern = nf.Implication(sorted_exists_(y, ph6, ph1_substututed), ph2_substututed)
    assert name in converter._axioms and len(converter._axioms[name]) == 1
    converted = converter._axioms[name][0]
    assert isinstance(converted, Axiom) and not isinstance(converted, AxiomWithAntecedents)
    assert pattern == converted.pattern, pattern_mismatch(pattern, converted.pattern)


def test_lemma_with_mc(parsed_lemma_database: Database) -> None:
    converter = MetamathConverter(parsed_lemma_database)
    scope = converter._scope

    ph0 = converter._scope._metavars['ph0']
    ph1 = converter._scope._metavars['ph1']
    ph2 = converter._scope._metavars['ph2']
    x = converter._scope._element_vars['x']
    and_ = scope.resolve_notation('\\and')
    sorted_exists_ = scope.resolve_notation('\\sorted-exists')
    ceil_ = scope.resolve_notation('\\ceil')

    name = 'disjointness-alt-lemma'
    ph0_mc = nf.MetaVar(
        ph0.name,
        e_fresh=ph0.e_fresh + (x,),
        s_fresh=ph0.s_fresh,
        positive=ph0.positive,
        negative=ph0.negative,
        app_ctx_holes=ph0.app_ctx_holes,
    )
    # ( \imp ( \sorted-exists x ph2 ( \ceil ( \and ph0 ph1 ) ) ) ( \ceil ( \and ph0 ( \sorted-exists x ph2 ph1 ) ) ) )
    pattern = nf.Implication(
        sorted_exists_(x, ph2, ceil_(and_(ph0_mc, ph1))), ceil_(and_(ph0_mc, sorted_exists_(x, ph2, ph1)))
    )
    assert name in converter._lemmas and len(converter._lemmas[name]) == 1
    converted = converter._lemmas[name][0]
    assert isinstance(converted, Lemma) and not isinstance(converted, LemmaWithAntecedents)
    assert pattern == converted.pattern, pattern_mismatch(pattern, converted.pattern)
>>>>>>> 123aa5ef
<|MERGE_RESOLUTION|>--- conflicted
+++ resolved
@@ -232,21 +232,6 @@
     assert expected2 == converted2, pattern_mismatch(expected, converted)
 
 
-<<<<<<< HEAD
-def test_interpreting_axioms(parsed_lemma_database: Database) -> None:
-    converter = MetamathConverter(parsed_lemma_database)
-
-    # test using a basic interpreter
-    basic_interpreter = BasicInterpreter(phase=ExecutionPhase.Gamma)
-    converter.interpret_axioms(basic_interpreter)
-    # basic_interpreter object remains unchanged
-
-    # test using a stateful interpreter
-    state_interpreter = StatefulInterpreter(phase=ExecutionPhase.Gamma)
-    converter.interpret_axioms(state_interpreter)
-    expected = [a.pattern for a in converter.get_all_axioms()]
-    assert state_interpreter.stack == expected
-=======
 def test_axioms_with_mc(parsed_lemma_database: Database) -> None:
     converter = MetamathConverter(parsed_lemma_database)
     scope = converter._scope
@@ -363,4 +348,18 @@
     converted = converter._lemmas[name][0]
     assert isinstance(converted, Lemma) and not isinstance(converted, LemmaWithAntecedents)
     assert pattern == converted.pattern, pattern_mismatch(pattern, converted.pattern)
->>>>>>> 123aa5ef
+
+
+def test_interpreting_axioms(parsed_lemma_database: Database) -> None:
+    converter = MetamathConverter(parsed_lemma_database)
+
+    # test using a basic interpreter
+    basic_interpreter = BasicInterpreter(phase=ExecutionPhase.Gamma)
+    converter.interpret_axioms(basic_interpreter)
+    # basic_interpreter object remains unchanged
+
+    # test using a stateful interpreter
+    state_interpreter = StatefulInterpreter(phase=ExecutionPhase.Gamma)
+    converter.interpret_axioms(state_interpreter)
+    expected = [a.pattern for a in converter.get_all_axioms()]
+    assert state_interpreter.stack == expected