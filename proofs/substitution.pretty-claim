<<<<<<< HEAD
SVar 0
Mu 0
Instantiate 
MetaVar 0
SVar 0
Mu 0
Instantiate 
Implies
Instantiate 0
Instantiate 
MetaVar 0
MetaVar 0
SVar 0
Mu 0
Instantiate 
Implies
Instantiate 0
Exists 0
MetaVar 0
SVar 0
Mu 0
Instantiate 
Implies
Instantiate 0
=======
Load (μ X0 . X0)[{}]=1
	Stack:
	0: ⊥
Load (phi0 -> (μ X0 . X0)[{}])=2
	Stack:
	0: ⊥
	1: (phi0 -> ⊥)
Instantiate 0
	Stack:
	0: ¬⊥
Load (phi0 -> (μ X0 . X0)[{}])[{0: 'phi0'}]=2
	Stack:
	0: ¬⊥
	1: ¬phi0
Exists 0
	Stack:
	0: ¬⊥
	1: (∃ x0 . ¬phi0)
Load (phi0 -> (μ X0 . X0)[{}])=2
	Stack:
	0: ¬⊥
	1: (∃ x0 . ¬phi0)
	2: (phi0 -> ⊥)
Instantiate 0
	Stack:
	0: ¬⊥
	1: ¬(∃ x0 . ¬phi0)
>>>>>>> 79b59b03
Instantiate 0
Publish<|MERGE_RESOLUTION|>--- conflicted
+++ resolved
@@ -1,56 +1,14 @@
-<<<<<<< HEAD
 SVar 0
 Mu 0
-Instantiate 
+Save
 MetaVar 0
-SVar 0
-Mu 0
-Instantiate 
+Load (μ X0 . X0)[{}]=0
 Implies
+Save
 Instantiate 0
-Instantiate 
-MetaVar 0
-MetaVar 0
-SVar 0
-Mu 0
-Instantiate 
-Implies
+Load (phi0 -> (μ X0 . X0)[{}])[{0: 'phi0'}]=1
+Exists 0
+Load (phi0 -> (μ X0 . X0)[{}])=1
 Instantiate 0
-Exists 0
-MetaVar 0
-SVar 0
-Mu 0
-Instantiate 
-Implies
-Instantiate 0
-=======
-Load (μ X0 . X0)[{}]=1
-	Stack:
-	0: ⊥
-Load (phi0 -> (μ X0 . X0)[{}])=2
-	Stack:
-	0: ⊥
-	1: (phi0 -> ⊥)
-Instantiate 0
-	Stack:
-	0: ¬⊥
-Load (phi0 -> (μ X0 . X0)[{}])[{0: 'phi0'}]=2
-	Stack:
-	0: ¬⊥
-	1: ¬phi0
-Exists 0
-	Stack:
-	0: ¬⊥
-	1: (∃ x0 . ¬phi0)
-Load (phi0 -> (μ X0 . X0)[{}])=2
-	Stack:
-	0: ¬⊥
-	1: (∃ x0 . ¬phi0)
-	2: (phi0 -> ⊥)
-Instantiate 0
-	Stack:
-	0: ¬⊥
-	1: ¬(∃ x0 . ¬phi0)
->>>>>>> 79b59b03
 Instantiate 0
 Publish