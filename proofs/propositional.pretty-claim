--- conflicted
+++ resolved
@@ -27,16 +27,8 @@
 	Stack:
 	0: (((phi0 -> (μ X0 . X0)) -> phi0) -> phi0)
 Publish
-<<<<<<< HEAD
 	Stack:
 	0: (((phi0 -> (μ X0 . X0)) -> phi0) -> phi0)
-=======
-List=eFresh len=0 
-List=sFresh len=0 
-List=pos len=0 
-List=neg len=0 
-List=appctx len=0 
->>>>>>> 4d089162
 MetaVar 0
 	Stack:
 	0: phi0
@@ -134,32 +126,12 @@
 	2: (((phi0 -> (μ X0 . X0)) -> (μ X0 . X0)) -> phi0)
 	3: (((phi0 -> (μ X0 . X0)) -> phi0) -> phi0)
 Publish
-<<<<<<< HEAD
 	Stack:
 	0: ((μ X0 . X0) -> (μ X0 . X0))
 	1: ((μ X0 . X0) -> phi0)
 	2: (((phi0 -> (μ X0 . X0)) -> (μ X0 . X0)) -> phi0)
 	3: (((phi0 -> (μ X0 . X0)) -> phi0) -> phi0)
 MetaVar 0
-=======
-List=eFresh len=0 
-List=sFresh len=0 
-List=pos len=0 
-List=neg len=0 
-List=appctx len=0 
-MetaVar 0
-	Stack:
-	0: phi0
-	1: ((μ X0 . X0) -> (μ X0 . X0))
-	2: ((μ X0 . X0) -> phi0)
-	3: (((phi0 -> (μ X0 . X0)) -> (μ X0 . X0)) -> phi0)
-	4: (((phi0 -> (μ X0 . X0)) -> phi0) -> phi0)
-List=eFresh len=0 
-List=sFresh len=0 
-List=pos len=0 
-List=neg len=0 
-List=appctx len=0 
->>>>>>> 4d089162
 MetaVar 0
 	Stack:
 	0: phi0
